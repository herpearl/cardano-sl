--- conflicted
+++ resolved
@@ -18,7 +18,6 @@
 import qualified Data.List.NonEmpty as NE
 import           Formatting (build, sformat, stext, (%))
 
-<<<<<<< HEAD
 import           Pos.Client.KeyStorage (MonadKeys)
 import           Pos.Client.Txp.Addresses (MonadAddresses (..))
 import           Pos.Client.Txp.Util (InputSelectionPolicy (..), PendingAddresses (..),
@@ -36,21 +35,8 @@
 import           Pos.Wallet.Web.Pending (PendingTx (..), TxSubmissionMode, allPendingAddresses,
                                          isPtxInBlocks, ptxFirstSubmissionHandler, sortPtxsChrono)
 import           Pos.Wallet.Web.Pending.Submission (submitAndSavePtx)
-import           Pos.Wallet.Web.State (MonadWalletDBRead, getPendingTxs)
+import           Pos.Wallet.Web.State (WalletDB, WalletSnapshot, askWalletSnapshot, getPendingTxs)
 import           Pos.Wallet.Web.Util (decodeCTypeOrFail)
-=======
-import           Pos.Client.Txp.Util        (InputSelectionPolicy (..),
-                                             PendingAddresses (..), isCheckedTxError)
-import           Pos.Core.Types             (Coin)
-import           Pos.Txp                    (TxOut (..), TxOutAux (..))
-import           Pos.Wallet.Web.ClientTypes (Addr, CId)
-import           Pos.Wallet.Web.Error       (WalletError (..), rewrapToWalletError)
-import           Pos.Wallet.Web.Mode        (MonadWalletWebMode)
-import           Pos.Wallet.Web.Pending     (PendingTx, allPendingAddresses,
-                                             ptxFirstSubmissionHandler, submitAndSavePtx)
-import           Pos.Wallet.Web.State       (WalletSnapshot, getPendingTxs)
-import           Pos.Wallet.Web.Util        (decodeCTypeOrFail)
->>>>>>> 9c3a58e3
 
 
 type MonadWalletTxFull ctx m =
@@ -85,17 +71,18 @@
 -- by the time of resubmission.
 submitAndSaveNewPtx
     :: TxSubmissionMode ctx m
-    => (TxAux -> m Bool)
+    => WalletDB
+    -> (TxAux -> m Bool)
     -> PendingTx
     -> m ()
-submitAndSaveNewPtx submit = submitAndSavePtx submit ptxFirstSubmissionHandler
+submitAndSaveNewPtx db submit = submitAndSavePtx db submit ptxFirstSubmissionHandler
 
 gatherPendingTxsSummary :: MonadWalletWebMode ctx m => m [PendingTxsSummary]
 gatherPendingTxsSummary =
     map mkInfo .
     getNewestFirst . toNewestFirst . sortPtxsChrono .
-    filter unconfirmedPtx <$>
-    getPendingTxs
+    filter unconfirmedPtx .
+    getPendingTxs <$> askWalletSnapshot
   where
     unconfirmedPtx = not . isPtxInBlocks . _ptxCond
     mkInfo PendingTx{..} =
@@ -110,21 +97,12 @@
 
 -- | With regard to tx creation policy which is going to be used,
 -- get addresses which are refered by some yet unconfirmed transaction outputs.
-<<<<<<< HEAD
-getPendingAddresses :: MonadWalletDBRead ctx m => InputSelectionPolicy -> m PendingAddresses
-getPendingAddresses = \case
-=======
 getPendingAddresses :: WalletSnapshot -> InputSelectionPolicy -> PendingAddresses
 getPendingAddresses ws = \case
->>>>>>> 9c3a58e3
     OptimizeForSecurity ->
         -- NOTE (int-index) The pending transactions are ignored when we optimize
         -- for security, so it is faster to not get them. In case they start being
         -- used for other purposes, this shortcut must be removed.
         mempty
     OptimizeForHighThroughput ->
-<<<<<<< HEAD
-        allPendingAddresses <$> getPendingTxs
-=======
-        allPendingAddresses (getPendingTxs ws)
->>>>>>> 9c3a58e3
+        allPendingAddresses (getPendingTxs ws)