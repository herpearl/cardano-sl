{-# LANGUAGE ScopedTypeVariables #-}
{-# LANGUAGE TypeFamilies        #-}

-- | Transaction creation and fees

module Pos.Wallet.Web.Methods.Payment
       ( newPayment
       , getTxFee
       ) where

import           Universum

import qualified Data.List.NonEmpty             as NE
import           Formatting                     (sformat, (%))
import qualified Formatting                     as F
import           System.Wlog                    (logInfo)

import           Pos.Aeson.ClientTypes          ()
import           Pos.Aeson.WalletBackup         ()
import           Pos.Client.Txp.Addresses       (MonadAddresses (..))
import           Pos.Client.Txp.Balances        (getOwnUtxos)
import           Pos.Client.Txp.History         (TxHistoryEntry (..))
<<<<<<< HEAD
import           Pos.Client.Txp.Util            (computeTxFee)
import           Pos.Communication              (SendActions, prepareMTx)
import           Pos.Core                       (Coin, addressF, getCurrentTimestamp)
=======
import           Pos.Client.Txp.Util            (computeTxFee, runTxCreator)
import           Pos.Communication              (SendActions (..), submitMTx)
import           Pos.Core                       (Coin, HasCoreConstants, addressF,
                                                 getCurrentTimestamp)
>>>>>>> 5cf87403
import           Pos.Crypto                     (PassPhrase, hash, withSafeSigners)
import           Pos.Txp                        (TxFee (..), Utxo, _txOutputs)
import           Pos.Txp.Core                   (TxAux (..), TxOut (..))
import           Pos.Util                       (eitherToThrow, maybeThrow)
import           Pos.Wallet.Web.Account         (GenSeed (..), getSKByAccAddr)
import           Pos.Wallet.Web.ClientTypes     (AccountId (..), Addr, CAddress (..),
                                                 CCoin, CId, CTx (..), CTxs (..),
                                                 CWAddressMeta (..), Wal,
                                                 addrMetaToAccount, mkCCoin)
import           Pos.Wallet.Web.Error           (WalletError (..))
import           Pos.Wallet.Web.Methods.History (addHistoryTx)
import qualified Pos.Wallet.Web.Methods.Logic   as L
import           Pos.Wallet.Web.Methods.Txp     (coinDistrToOutputs, rewrapTxError,
                                                 submitAndSaveTxWithPending)
import           Pos.Wallet.Web.Mode            (MonadWalletWebMode, WalletWebMode)
import           Pos.Wallet.Web.State           (AddressLookupMode (Existing))
import           Pos.Wallet.Web.Util            (decodeCTypeOrFail,
                                                 getAccountAddrsOrThrow,
                                                 getWalletAccountIds)


newPayment
    :: MonadWalletWebMode m
    => SendActions m
    -> PassPhrase
    -> AccountId
    -> CId Addr
    -> Coin
    -> m CTx
newPayment sa passphrase srcAccount dstAccount coin =
    sendMoney
        sa
        passphrase
        (AccountMoneySource srcAccount)
        (one (dstAccount, coin))

getTxFee
     :: MonadWalletWebMode m
     => AccountId
     -> CId Addr
     -> Coin
     -> m CCoin
getTxFee srcAccount dstAccount coin = do
    utxo <- getMoneySourceUtxo (AccountMoneySource srcAccount)
    outputs <- coinDistrToOutputs $ one (dstAccount, coin)
    TxFee fee <- eitherToThrow =<< runTxCreator (computeTxFee utxo outputs)
    pure $ mkCCoin fee

data MoneySource
    = WalletMoneySource (CId Wal)
    | AccountMoneySource AccountId
    | AddressMoneySource CWAddressMeta
    deriving (Show, Eq)

getMoneySourceAddresses :: MonadWalletWebMode m => MoneySource -> m [CWAddressMeta]
getMoneySourceAddresses (AddressMoneySource addrId) = return $ one addrId
getMoneySourceAddresses (AccountMoneySource accId) =
    getAccountAddrsOrThrow Existing accId
getMoneySourceAddresses (WalletMoneySource wid) =
    getWalletAccountIds wid >>=
    concatMapM (getMoneySourceAddresses . AccountMoneySource)

getSomeMoneySourceAccount :: MonadWalletWebMode m => MoneySource -> m AccountId
getSomeMoneySourceAccount (AddressMoneySource addrId) =
    return $ addrMetaToAccount addrId
getSomeMoneySourceAccount (AccountMoneySource accId) = return accId
getSomeMoneySourceAccount (WalletMoneySource wid) = do
    wAddr <- (head <$> getWalletAccountIds wid) >>= maybeThrow noWallets
    getSomeMoneySourceAccount (AccountMoneySource wAddr)
  where
    noWallets = InternalError "Wallet has no accounts"

getMoneySourceWallet :: MoneySource -> CId Wal
getMoneySourceWallet (AddressMoneySource addrId) = cwamWId addrId
getMoneySourceWallet (AccountMoneySource accId)  = aiWId accId
getMoneySourceWallet (WalletMoneySource wid)     = wid

getMoneySourceUtxo :: MonadWalletWebMode m => MoneySource -> m Utxo
getMoneySourceUtxo =
    getMoneySourceAddresses >=>
    mapM (decodeCTypeOrFail . cwamId) >=>
    getOwnUtxos

-- [CSM-407] It should be moved to `Pos.Wallet.Web.Mode`, but
-- to make it possible all this mess should be neatly separated
-- to modules and refactored
instance HasCoreConstants => MonadAddresses Pos.Wallet.Web.Mode.WalletWebMode where
    type AddrData Pos.Wallet.Web.Mode.WalletWebMode = (AccountId, PassPhrase)
    getNewAddress (accId, passphrase) =
        L.newAddress RandomSeed passphrase accId >>=
        decodeCTypeOrFail . cadId

sendMoney
    :: MonadWalletWebMode m
    => SendActions m
    -> PassPhrase
    -> MoneySource
    -> NonEmpty (CId Addr, Coin)
    -> m CTx
sendMoney sendActions passphrase moneySource dstDistr = do
    addrMetas' <- getMoneySourceAddresses moneySource
    addrMetas <- nonEmpty addrMetas' `whenNothing`
        throwM (RequestError "Given money source has no addresses!")
    sks <- forM addrMetas $ getSKByAccAddr passphrase
    srcAddrs <- forM addrMetas $ decodeCTypeOrFail . cwamId

    withSafeSigners sks (pure passphrase) $ \mss -> do
        ss <- maybeThrow (RequestError "Passphrase doesn't match") mss
        let hdwSigner = NE.zip ss srcAddrs
            srcWallet = getMoneySourceWallet moneySource
        relatedAccount <- getSomeMoneySourceAccount moneySource
        outputs <- coinDistrToOutputs dstDistr
        (TxAux {taTx = tx}, inpTxOuts') <-
            rewrapTxError "Cannot send transaction" $ do
                res@(txAux, _) <- prepareMTx hdwSigner outputs (relatedAccount, passphrase)
                res <$ submitAndSaveTxWithPending sendActions srcWallet txAux

        let inpTxOuts = toList inpTxOuts'
            txHash    = hash tx
            dstAddrs  = map txOutAddress . toList $
                        _txOutputs tx
        logInfo $
            sformat ("Successfully spent money from "%
                     listF ", " addressF % " addresses on " %
                     listF ", " addressF)
            (toList srcAddrs)
            dstAddrs

        ts <- Just <$> getCurrentTimestamp
        ctxs <- addHistoryTx srcWallet $
            THEntry txHash tx Nothing inpTxOuts dstAddrs ts
        ctsOutgoing ctxs `whenNothing` throwM noOutgoingTx
  where
     noOutgoingTx = InternalError "Can't report outgoing transaction"
     -- TODO eliminate copy-paste
     listF separator formatter =
         F.later $ fold . intersperse separator . fmap (F.bprint formatter)<|MERGE_RESOLUTION|>--- conflicted
+++ resolved
@@ -20,16 +20,10 @@
 import           Pos.Client.Txp.Addresses       (MonadAddresses (..))
 import           Pos.Client.Txp.Balances        (getOwnUtxos)
 import           Pos.Client.Txp.History         (TxHistoryEntry (..))
-<<<<<<< HEAD
-import           Pos.Client.Txp.Util            (computeTxFee)
+import           Pos.Client.Txp.Util            (computeTxFee, runTxCreator)
 import           Pos.Communication              (SendActions, prepareMTx)
-import           Pos.Core                       (Coin, addressF, getCurrentTimestamp)
-=======
-import           Pos.Client.Txp.Util            (computeTxFee, runTxCreator)
-import           Pos.Communication              (SendActions (..), submitMTx)
 import           Pos.Core                       (Coin, HasCoreConstants, addressF,
                                                  getCurrentTimestamp)
->>>>>>> 5cf87403
 import           Pos.Crypto                     (PassPhrase, hash, withSafeSigners)
 import           Pos.Txp                        (TxFee (..), Utxo, _txOutputs)
 import           Pos.Txp.Core                   (TxAux (..), TxOut (..))
