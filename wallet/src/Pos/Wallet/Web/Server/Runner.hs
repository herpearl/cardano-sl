{-# LANGUAGE DataKinds           #-}
{-# LANGUAGE Rank2Types          #-}
{-# LANGUAGE ScopedTypeVariables #-}
{-# LANGUAGE TypeOperators       #-}

-- | Module for `RealMode`-related part of full-node implementation of
-- Daedalus API.

module Pos.Wallet.Web.Server.Runner
       ( walletServeWebFull
       , runWRealMode
       , walletWebModeContext
       , convertHandler
       , notifierPlugin
       ) where

import           Universum

import qualified Control.Exception.Safe as E
import           Control.Monad.Except (MonadError (throwError))
import qualified Control.Monad.Reader as Mtl
import           Mockable (Production, runProduction)
import           Network.Wai (Application)
import           Servant.Server (Handler)
import           System.Wlog (logInfo)

<<<<<<< HEAD
import           Pos.Communication (ActionSpec (..), OutSpecs)
import           Pos.Context (NodeContext (..))
import           Pos.Diffusion.Types (Diffusion)
import           Pos.Launcher.Configuration (HasConfigurations)
import           Pos.Launcher.Resource (NodeResources (..))
import           Pos.Launcher.Runner (elimRealMode, runServer)
import           Pos.Reporting.Ekg (EkgNodeMetrics (..))
import           Pos.Util.CompileInfo (HasCompileInfo)
import           Pos.Util.TimeWarp (NetworkAddress)
import           Pos.Util.Util (HasLens (..))
import           Pos.Wallet.WalletMode (WalletMempoolExt)
import           Pos.Wallet.Web.Methods (AddrCIdHashes (..), addInitialRichAccount)
import           Pos.Wallet.Web.Mode (WalletWebMode, WalletWebModeContext (..),
                                      WalletWebModeContextTag, walletWebModeToRealMode)
import           Pos.Wallet.Web.Server.Launcher (walletApplication, walletServeImpl, walletServer)
import           Pos.Wallet.Web.Sockets (ConnectionsVar, launchNotifier)
import           Pos.Wallet.Web.State (WalletDB)
import           Pos.Web (TlsParams)
import           Pos.WorkMode (RealMode)
=======
import           Pos.Communication              (ActionSpec (..), OutSpecs)
import           Pos.Communication.Protocol     (SendActions)
import           Pos.Launcher.Configuration     (HasConfigurations)
import           Pos.Launcher.Resource          (NodeResources)
import           Pos.Launcher.Runner            (runRealBasedMode)
import           Pos.Util.TimeWarp              (NetworkAddress)
import           Pos.Wallet.SscType             (WalletSscType)
import           Pos.Wallet.Web.Methods         (addInitialRichAccount)
import           Pos.Wallet.Web.Mode            (WalletWebMode,
                                                 WalletWebModeContext (..),
                                                 WalletWebModeContextTag)
import           Pos.Wallet.Web.Server.Launcher (walletApplication, walletServeImpl,
                                                 walletServer)
import           Pos.Wallet.Web.Sockets         (ConnectionsVar)
import           Pos.Wallet.Web.State           (WalletDB)
import           Pos.Web                        (TlsParams)
>>>>>>> fe0549b7

-- | 'WalletWebMode' runner.
runWRealMode
    :: forall a .
       ( HasConfigurations
       , HasCompileInfo
       )
    => WalletDB
    -> ConnectionsVar
    -> AddrCIdHashes
    -> NodeResources WalletMempoolExt
    -> (ActionSpec WalletWebMode a, OutSpecs)
    -> Production a
<<<<<<< HEAD
runWRealMode db conn ref res (action, outSpecs) =
    elimRealMode res serverRealMode
  where
    NodeContext {..} = nrContext res
    ekgNodeMetrics = EkgNodeMetrics
        (nrEkgStore res)
        (runProduction . elimRealMode res . walletWebModeToRealMode db conn ref)
    serverWalletWebMode :: WalletWebMode a
    serverWalletWebMode = runServer ncNodeParams ekgNodeMetrics outSpecs action
    serverRealMode :: RealMode WalletMempoolExt a
    serverRealMode = walletWebModeToRealMode db conn ref serverWalletWebMode
=======
runWRealMode db conn res acts = do
    runRealBasedMode
        (Mtl.withReaderT (WalletWebModeContext db conn))
        (Mtl.withReaderT (\(WalletWebModeContext _ _ rmc) -> rmc))
        res
        acts
>>>>>>> fe0549b7

walletServeWebFull
    :: ( HasConfigurations
       , HasCompileInfo
       )
    => Diffusion WalletWebMode
    -> Bool                    -- whether to include genesis keys
    -> NetworkAddress          -- ^ IP and Port to listen
    -> Maybe TlsParams
    -> WalletWebMode ()
walletServeWebFull diffusion debug = walletServeImpl action
  where
    action :: WalletWebMode Application
    action = do
        logInfo "Wallet Web API has STARTED!"
        when debug $ addInitialRichAccount 0

        wwmc <- walletWebModeContext
        walletApplication $
            walletServer @WalletWebModeContext @WalletWebMode diffusion (convertHandler wwmc)

walletWebModeContext :: WalletWebMode WalletWebModeContext
walletWebModeContext = view (lensOf @WalletWebModeContextTag)

convertHandler
    :: WalletWebModeContext
    -> WalletWebMode a
    -> Handler a
convertHandler wwmc handler =
    liftIO (walletRunner handler) `E.catches` excHandlers
  where

    walletRunner :: forall a . WalletWebMode a -> IO a
    walletRunner act = runProduction $
        Mtl.runReaderT act wwmc

    excHandlers = [E.Handler catchServant]
    catchServant = throwError

notifierPlugin :: (HasConfigurations, HasCompileInfo) => WalletWebMode ()
notifierPlugin = do
    wwmc <- walletWebModeContext
    launchNotifier (convertHandler wwmc)<|MERGE_RESOLUTION|>--- conflicted
+++ resolved
@@ -24,7 +24,6 @@
 import           Servant.Server (Handler)
 import           System.Wlog (logInfo)
 
-<<<<<<< HEAD
 import           Pos.Communication (ActionSpec (..), OutSpecs)
 import           Pos.Context (NodeContext (..))
 import           Pos.Diffusion.Types (Diffusion)
@@ -36,7 +35,7 @@
 import           Pos.Util.TimeWarp (NetworkAddress)
 import           Pos.Util.Util (HasLens (..))
 import           Pos.Wallet.WalletMode (WalletMempoolExt)
-import           Pos.Wallet.Web.Methods (AddrCIdHashes (..), addInitialRichAccount)
+import           Pos.Wallet.Web.Methods (addInitialRichAccount)
 import           Pos.Wallet.Web.Mode (WalletWebMode, WalletWebModeContext (..),
                                       WalletWebModeContextTag, walletWebModeToRealMode)
 import           Pos.Wallet.Web.Server.Launcher (walletApplication, walletServeImpl, walletServer)
@@ -44,24 +43,6 @@
 import           Pos.Wallet.Web.State (WalletDB)
 import           Pos.Web (TlsParams)
 import           Pos.WorkMode (RealMode)
-=======
-import           Pos.Communication              (ActionSpec (..), OutSpecs)
-import           Pos.Communication.Protocol     (SendActions)
-import           Pos.Launcher.Configuration     (HasConfigurations)
-import           Pos.Launcher.Resource          (NodeResources)
-import           Pos.Launcher.Runner            (runRealBasedMode)
-import           Pos.Util.TimeWarp              (NetworkAddress)
-import           Pos.Wallet.SscType             (WalletSscType)
-import           Pos.Wallet.Web.Methods         (addInitialRichAccount)
-import           Pos.Wallet.Web.Mode            (WalletWebMode,
-                                                 WalletWebModeContext (..),
-                                                 WalletWebModeContextTag)
-import           Pos.Wallet.Web.Server.Launcher (walletApplication, walletServeImpl,
-                                                 walletServer)
-import           Pos.Wallet.Web.Sockets         (ConnectionsVar)
-import           Pos.Wallet.Web.State           (WalletDB)
-import           Pos.Web                        (TlsParams)
->>>>>>> fe0549b7
 
 -- | 'WalletWebMode' runner.
 runWRealMode
@@ -71,30 +52,20 @@
        )
     => WalletDB
     -> ConnectionsVar
-    -> AddrCIdHashes
     -> NodeResources WalletMempoolExt
     -> (ActionSpec WalletWebMode a, OutSpecs)
     -> Production a
-<<<<<<< HEAD
-runWRealMode db conn ref res (action, outSpecs) =
+runWRealMode db conn res (action, outSpecs) =
     elimRealMode res serverRealMode
   where
     NodeContext {..} = nrContext res
     ekgNodeMetrics = EkgNodeMetrics
         (nrEkgStore res)
-        (runProduction . elimRealMode res . walletWebModeToRealMode db conn ref)
+        (runProduction . elimRealMode res . walletWebModeToRealMode db conn)
     serverWalletWebMode :: WalletWebMode a
     serverWalletWebMode = runServer ncNodeParams ekgNodeMetrics outSpecs action
     serverRealMode :: RealMode WalletMempoolExt a
-    serverRealMode = walletWebModeToRealMode db conn ref serverWalletWebMode
-=======
-runWRealMode db conn res acts = do
-    runRealBasedMode
-        (Mtl.withReaderT (WalletWebModeContext db conn))
-        (Mtl.withReaderT (\(WalletWebModeContext _ _ rmc) -> rmc))
-        res
-        acts
->>>>>>> fe0549b7
+    serverRealMode = walletWebModeToRealMode db conn serverWalletWebMode
 
 walletServeWebFull
     :: ( HasConfigurations
