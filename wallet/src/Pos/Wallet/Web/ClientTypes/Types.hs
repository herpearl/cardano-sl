--- conflicted
+++ resolved
@@ -78,17 +78,10 @@
 import           Formatting (bprint, build, builder, later, shown, (%))
 import           Pos.Client.Txp.Util (InputSelectionPolicy)
 import           Pos.Core (BlockVersion, ChainDifficulty, Coin, ScriptVersion, SoftwareVersion,
-<<<<<<< HEAD
-                           unsafeGetCoin)
-import           Pos.Util.BackupPhrase (BackupPhrase)
+                     unsafeGetCoin)
 import           Pos.Util.Log.LogSafe (BuildableSafeGen (..), SecureLog (..), buildUnsecure,
-                                       deriveSafeBuildable, secretOnlyF, secureListF)
-=======
-                     unsafeGetCoin)
-import           Pos.Infra.Util.LogSafe (BuildableSafeGen (..), SecureLog (..), buildUnsecure,
                      deriveSafeBuildable, secretOnlyF, secureListF)
 import           Pos.Util.Mnemonic (Mnemonic)
->>>>>>> f71d71be
 import           Pos.Util.Servant (HasTruncateLogPolicy, WithTruncatedLog (..))
 import           Serokell.Util (listJsonIndent, mapBuilder)
 import           Servant.Multipart (FileData, Mem)
