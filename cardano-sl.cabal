--- conflicted
+++ resolved
@@ -387,11 +387,7 @@
 
                         -- Utilities/helpers
                         Pos.Util.Arbitrary
-<<<<<<< HEAD
                         Pos.Util.LogSafe
-                        Pos.Util.Iterator
-=======
->>>>>>> 2933ca12
                         Pos.Util.NotImplemented
   if flag(with-web)
     other-modules:      Pos.Aeson.Crypto
