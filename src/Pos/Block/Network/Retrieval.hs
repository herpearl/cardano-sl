{-# LANGUAGE Rank2Types          #-}
{-# LANGUAGE ScopedTypeVariables #-}

-- | Server which deals with blocks processing.

module Pos.Block.Network.Retrieval
       ( retrievalWorker
       , handleUnsolicitedHeaders
       , requestTip
       , requestHeaders
       , addToBlockRequestQueue
       , mkHeadersRequest
       , requestTipOuts
       ) where

import           Control.Concurrent.STM     (isEmptyTBQueue, isFullTBQueue, putTMVar,
                                             readTBQueue, tryReadTMVar, tryTakeTMVar,
                                             writeTBQueue)
import           Control.Lens               (_Wrapped)
import           Control.Monad.Except       (ExceptT, runExceptT, throwError)
import           Data.List.NonEmpty         ((<|))
import qualified Data.List.NonEmpty         as NE
import           Formatting                 (build, int, sformat, shown, stext, (%))
import           Mockable                   (fork, handleAll, throw)
import           Serokell.Util.Text         (listJson)
import           Serokell.Util.Verify       (isVerSuccess)
import           System.Wlog                (logDebug, logError, logInfo, logWarning)
import           Universum

import           Pos.Binary.Communication   ()
import           Pos.Block.Logic            (ClassifyHeaderRes (..),
                                             ClassifyHeadersRes (..), classifyHeaders,
                                             classifyNewHeader, getHeadersOlderExp,
                                             lcaWithMainChain, verifyAndApplyBlocks,
                                             withBlkSemaphore)
import qualified Pos.Block.Logic            as L
import           Pos.Block.Network.Announce (announceBlock, announceBlockOuts)
import           Pos.Block.Network.Types    (MsgBlock (..), MsgGetBlocks (..),
                                             MsgGetHeaders (..), MsgHeaders (..))
import           Pos.Block.Types            (Blund)
import           Pos.Communication.Limits   (LimitedLength, reifyMsgLimit,
                                             recvLimited)
import           Pos.Communication.Protocol (ConversationActions (..), NodeId, OutSpecs,
                                             SendActions (..), WorkerSpec, convH,
                                             toOutSpecs, worker)
import           Pos.Constants              (blkSecurityParam)
import           Pos.Context                (NodeContext (..), getNodeContext,
                                             isRecoveryMode)
import           Pos.Crypto                 (shortHashF)
import qualified Pos.DB                     as DB
<<<<<<< HEAD
import           Pos.Reporting.Methods      (reportMisbehaviour)
=======
import qualified Pos.DB.GState              as GState
import           Pos.Reporting.Methods      (reportMisbehaviourMasked, reportingFatal)
>>>>>>> 57f73c30
import           Pos.Ssc.Class              (Ssc, SscWorkersClass)
import           Pos.Types                  (Block, BlockHeader, HasHeaderHash (..),
                                             HeaderHash, blockHeader, difficultyL,
                                             gbHeader, prevBlockL, verifyHeaders)
import           Pos.Util                   (NE, NewestFirst (..), OldestFirst (..),
                                             inAssertMode, _neHead, _neLast)
import           Pos.Util.Shutdown          (ifNotShutdown)
import           Pos.WorkMode               (WorkMode)

data VerifyBlocksException = VerifyBlocksException Text deriving Show
instance Exception VerifyBlocksException

retrievalWorker
    :: forall ssc m.
       (SscWorkersClass ssc, WorkMode ssc m)
    => (WorkerSpec m, OutSpecs)
retrievalWorker = worker outs $ \sendActions -> handleAll handleWE $ do
    NodeContext{..} <- getNodeContext
    let loop queue recHeaderVar = ifNotShutdown $ reportingFatal $ do
           ph <- atomically $ readTBQueue queue
           handleAll (handleLE recHeaderVar ph) $ reportingFatal $
               handle sendActions ph
           needQueryMore <- atomically $ do
               isEmpty <- isEmptyTBQueue queue
               recHeader <- tryReadTMVar recHeaderVar
               pure $ guard isEmpty *> recHeader
           whenJust needQueryMore $ \(peerId, rHeader) -> do
               logDebug "Queue is empty, we're in recovery mode -> querying more"
               whenJustM (mkHeadersRequest (Just $ headerHash rHeader)) $ \mghNext ->
<<<<<<< HEAD
                   handleAll (handleLE recHeaderVar ph) $
                   reifyMsgLimit (Proxy @(MsgHeaders ssc)) $ \limitProxy ->
                   withConnectionTo sendActions peerId $
                       requestHeaders mghNext (Just rHeader) peerId limitProxy
=======
                   handleAll (handleLE recHeaderVar ph) $ reportingFatal $
                   withConnectionTo sendActions peerId $ \_peerData ->
                       requestHeaders mghNext (Just rHeader) peerId
>>>>>>> 57f73c30
           loop queue recHeaderVar

    logDebug "Starting retrievalWorker loop"
    loop ncBlockRetrievalQueue ncRecoveryHeader
  where
    outs = announceBlockOuts
              <> toOutSpecs [convH (Proxy :: Proxy MsgGetBlocks)
                                   (Proxy :: Proxy (MsgBlock ssc))
                            ]
    handleWE e = do
        logError $ sformat ("retrievalWorker: error caught "%shown) e
        throw e
    dropUpdateHeader = do
        progressHeaderVar <- ncProgressHeader <$> getNodeContext
        void $ atomically $ tryTakeTMVar progressHeaderVar
    dropRecoveryHeader recHeaderVar peerId = do
        kicked <- atomically $ do
            let processKick (peer,_) = do
                    let p = peer == peerId
                    when p $ void $ tryTakeTMVar recHeaderVar
                    pure p
            maybe (pure False) processKick =<< tryReadTMVar recHeaderVar
        when kicked $ logWarning $
            sformat ("Recovery mode communication dropped with peer "%build) peerId
    handleLE recHeaderVar (peerId, headers) e = do
        logWarning $ sformat
            ("Error handling peerId="%build%", headers="%listJson%": "%shown)
            peerId (fmap headerHash headers) e
        dropUpdateHeader
        dropRecoveryHeader recHeaderVar peerId
    handle sendActions (peerId, headers) = do
        logDebug $ sformat
            ("retrievalWorker: handling peerId="%build%", headers="%listJson)
            peerId (fmap headerHash headers)
        classificationRes <- classifyHeaders' headers
        let newestHeader = headers ^. _Wrapped . _neHead
            newestHash = headerHash newestHeader
            oldestHash = headerHash $ headers ^. _Wrapped . _neLast
        case classificationRes of
            CHsValid lcaChild ->
                void $ handleCHsValid sendActions peerId lcaChild newestHash
            CHsUseless reason ->
                logDebug $ sformat uselessFormat oldestHash newestHash reason
            CHsInvalid reason ->
                logWarning $ sformat invalidFormat oldestHash newestHash reason
    classifyHeaders' (NewestFirst (header :| [])) = do
        classificationRes <- classifyNewHeader header
        -- TODO: should we set 'To' hash to hash of header or leave it unlimited?
        case classificationRes of
            CHContinues -> pure $ CHsValid header
            CHAlternative ->
                pure $ CHsInvalid "Expected header to be continuation, not alternative"
            CHUseless reason -> pure $ CHsUseless reason
            CHInvalid reason -> pure $ CHsInvalid reason
    classifyHeaders' headers = classifyHeaders headers
    validFormat =
        "Requesting blocks from " %shortHashF % " to " %shortHashF
    invalidFormat =
        "Chain of headers from " %shortHashF % " to " %shortHashF %
        " is considered invalid: " %stext
    uselessFormat =
        "Chain of headers from " %shortHashF % " to " %shortHashF %
        " is useless for the following reason: " %stext
    handleCHsValid sendActions peerId lcaChild newestHash = do
        let lcaChildHash = headerHash lcaChild
        logDebug $ sformat validFormat lcaChildHash newestHash
        reifyMsgLimit (Proxy @(MsgBlock ssc)) $ \(_ :: Proxy s0) ->
          withConnectionTo sendActions peerId $
<<<<<<< HEAD
          \(conv :: ConversationActions MsgGetBlocks
                (LimitedLength s0 (MsgBlock ssc)) m) -> do
=======
          \_peerData (conv :: ConversationActions MsgGetBlocks (MsgBlock s0 ssc) m) -> do
>>>>>>> 57f73c30
            send conv $ mkBlocksRequest lcaChildHash newestHash
            chainE <- runExceptT (retrieveBlocks conv lcaChild newestHash)
            recHeaderVar <- ncRecoveryHeader <$> getNodeContext
            case chainE of
                Left e -> do
                    logWarning $ sformat
                        ("Error retrieving blocks from "%shortHashF%
                         " to "%shortHashF%" from peer "%build%": "%stext)
                        lcaChildHash newestHash peerId e
                    dropRecoveryHeader recHeaderVar peerId
                Right blocks -> do
                    logDebug $ sformat
                        ("retrievalWorker: retrieved blocks "%listJson)
                        (map (headerHash . view blockHeader) blocks)
                    handleBlocks peerId blocks sendActions
                    dropUpdateHeader
                    -- If we've downloaded block that has header
                    -- ncRecoveryHeader, we're not in recovery mode
                    -- anymore.
                    atomically $ whenJustM (tryReadTMVar recHeaderVar) $ \(_,rHeader) ->
                        when (headerHash rHeader `elem` map headerHash blocks)
                             (void $ tryTakeTMVar recHeaderVar)
    retrieveBlocks conv lcaChild endH = do
        blocks <- retrieveBlocks' 0 conv (lcaChild ^. prevBlockL) endH
        let b0 = blocks ^. _Wrapped . _neHead
        if headerHash b0 == headerHash lcaChild
           then return blocks
           else throwError $ sformat
                    ("First block of chain is "%build%
                     " instead of expected "%build)
                    (b0 ^. blockHeader) lcaChild
    retrieveBlocks'
        :: forall s.
           Int
        -> ConversationActions MsgGetBlocks (LimitedLength s (MsgBlock ssc)) m
        -> HeaderHash          -- ^ We're expecting a child of this block
        -> HeaderHash          -- ^ Block at which to stop
        -> ExceptT Text m (OldestFirst NE (Block ssc))
<<<<<<< HEAD
    retrieveBlocks' i conv prevH endH = do
        mBlock <- lift $ recvLimited conv
        case mBlock of
            Nothing -> throwError $ sformat ("Failed to receive block #"%int) i
            Just (MsgBlock block) -> do
                let prevH' = block ^. prevBlockL
                    curH = headerHash block
                when (prevH' /= prevH) $
                    throwError $ sformat
                        ("Received block #"%int%" with "%
                         "prev hash "%shortHashF%" while "%
                         shortHashF%" was expected: "%build)
                        i prevH' prevH (block ^. blockHeader)
                if curH == endH
                  then return $ one block
                  else over _Wrapped (block <|) <$>
                       retrieveBlocks' (i+1) conv curH endH
=======
    retrieveBlocks' i conv prevH endH = lift (recv conv) >>= \case
        Nothing -> throwError $ sformat ("Failed to receive block #"%int) i
        Just (MsgBlock block) -> do
            let prevH' = block ^. prevBlockL
                curH = headerHash block
            when (prevH' /= prevH) $ do
                throwError $ sformat
                    ("Received block #"%int%" with prev hash "%shortHashF%" while "%
                     shortHashF%" was expected: "%build)
                    i prevH' prevH (block ^. blockHeader)
            progressHeaderVar <- ncProgressHeader <$> getNodeContext
            atomically $ do void $ tryTakeTMVar progressHeaderVar
                            putTMVar progressHeaderVar $ block ^. blockHeader
            if curH == endH
            then pure $ one block
            else over _Wrapped (block <|) <$> retrieveBlocks' (i+1) conv curH endH
>>>>>>> 57f73c30

-- | Make 'GetHeaders' message using our main chain. This function
-- chooses appropriate 'from' hashes and puts them into 'GetHeaders'
-- message.
mkHeadersRequest
    :: WorkMode ssc m
    => Maybe HeaderHash -> m (Maybe MsgGetHeaders)
mkHeadersRequest upto = do
    mbHeaders <- nonEmpty . toList <$> getHeadersOlderExp Nothing
    pure $ (\h -> MsgGetHeaders (NE.toList h) upto) <$> mbHeaders

-- Second case of 'handleBlockheaders'
handleUnsolicitedHeaders
    :: forall ssc s m.
       (WorkMode ssc m)
    => NonEmpty (BlockHeader ssc)
    -> NodeId
    -> ConversationActions MsgGetHeaders (LimitedLength s (MsgHeaders ssc)) m
    -> m ()
handleUnsolicitedHeaders (header :| []) peerId conv =
    handleUnsolicitedHeader header peerId conv
-- TODO: ban node for sending more than one unsolicited header.
handleUnsolicitedHeaders (h:|hs) _ _ = do
    logWarning "Someone sent us nonzero amount of headers we didn't expect"
    logWarning $ sformat ("Here they are: "%listJson) (h:hs)

handleUnsolicitedHeader
    :: forall ssc s m.
       (WorkMode ssc m)
    => BlockHeader ssc
    -> NodeId
    -> ConversationActions MsgGetHeaders (LimitedLength s (MsgHeaders ssc)) m
    -> m ()
handleUnsolicitedHeader header peerId conv = do
    logDebug $ sformat
        ("handleUnsolicitedHeader: single header "%shortHashF%" was propagated, processing")
        hHash
    classificationRes <- classifyNewHeader header
    -- TODO: should we set 'To' hash to hash of header or leave it unlimited?
    case classificationRes of
        CHContinues -> do
            logDebug $ sformat continuesFormat hHash
            addToBlockRequestQueue (one header) Nothing peerId
        CHAlternative -> do
            logInfo $ sformat alternativeFormat hHash
            mghM <- mkHeadersRequest (Just hHash)
            whenJust mghM $ \mgh ->
                requestHeaders mgh (Just header) peerId Proxy conv
        CHUseless reason -> logDebug $ sformat uselessFormat hHash reason
        CHInvalid _ -> do
            logDebug $ sformat ("handleUnsolicited: header "%shortHashF%" is invalid") hHash
            pass -- TODO: ban node for sending invalid block.
  where
    hHash = headerHash header
    continuesFormat =
        "Header " %shortHashF %
        " is a good continuation of our chain, requesting it"
    alternativeFormat =
        "Header " %shortHashF %
        " potentially represents good alternative chain, requesting more headers"
    uselessFormat =
        "Header " %shortHashF % " is useless for the following reason: " %stext


-- | Result of 'matchHeadersRequest'
data MatchReqHeadersRes
    = MRGood
      -- ^ Headers were indeed requested and precisely match our
      -- request
    | MRUnexpected
      -- ^ Headers don't represent valid response to our request.
    | MRRecovery
      -- ^ Headers are valid, but chain length is too big and last
      -- element doesn't match expected 'mghTo', so we're in "after
      -- offline ~ recovery" mode.
    deriving (Show)

matchRequestedHeaders
    :: (Ssc ssc)
    => NewestFirst NE (BlockHeader ssc) -> MsgGetHeaders -> MatchReqHeadersRes
matchRequestedHeaders headers MsgGetHeaders{..} =
    let newTip      = headers ^. _Wrapped . _neHead
        startHeader = headers ^. _Wrapped . _neLast
        startMatches =
            or [ (startHeader ^. headerHashG) `elem` mghFrom
               , (startHeader ^. prevBlockL) `elem` mghFrom]
        recoveryMode = length headers > blkSecurityParam
        mghToMatches
            | recoveryMode = True
            | isNothing mghTo = True
            | otherwise =  Just (headerHash newTip) == mghTo
        boolMatch = and [startMatches, mghToMatches, formChain]
     in case (boolMatch, recoveryMode) of
        (True, False) -> MRGood
        (True, True)  -> MRRecovery
        (False, _)    -> MRUnexpected
  where
    formChain = isVerSuccess $
        verifyHeaders True (headers & _Wrapped %~ toList)

requestTipOuts :: OutSpecs
requestTipOuts =
    toOutSpecs [ convH (Proxy :: Proxy MsgGetHeaders)
                       (Proxy :: Proxy (MsgHeaders ssc)) ]

-- Is used if we're recovering after offline and want to know what's
-- current blockchain state.
requestTip
    :: forall ssc s m.
       (WorkMode ssc m)
    => Proxy s
    -> NodeId
    -> ConversationActions MsgGetHeaders (LimitedLength s (MsgHeaders ssc)) m
    -> m ()
requestTip _ peerId conv = do
    logDebug "Requesting tip..."
    send conv (MsgGetHeaders [] Nothing)
    whenJustM (recvLimited conv) handleTip
  where
    handleTip (MsgHeaders (NewestFirst (tip:|[]))) = do
        logDebug $ sformat ("Got tip "%shortHashF%", processing") (headerHash tip)
        handleUnsolicitedHeader tip peerId conv
    handleTip _ = pass

-- Second argument is mghTo block header (not hash). Don't pass it
-- only if you don't know it.
requestHeaders
    :: forall ssc s m.
       (WorkMode ssc m)
    => MsgGetHeaders
    -> Maybe (BlockHeader ssc)
    -> NodeId
    -> Proxy s
    -> ConversationActions MsgGetHeaders (LimitedLength s (MsgHeaders ssc)) m
    -> m ()
requestHeaders mgh recoveryHeader peerId _ conv = do
    logDebug $ sformat ("requestHeaders: withConnection: sending "%build) mgh
    send conv mgh
    mHeaders <- recvLimited conv
    flip (maybe onNothing) mHeaders $ \(MsgHeaders headers) -> do
        logDebug $ sformat
            ("requestHeaders: withConnection: received "%listJson)
            (map headerHash headers)
        case matchRequestedHeaders headers mgh of
            MRGood       -> do
                handleRequestedHeaders headers Nothing peerId
            MRUnexpected -> handleUnexpected headers peerId
            MRRecovery   -> do
                logDebug "Handling header requests in recovery mode"
                handleRequestedHeaders headers recoveryHeader peerId
  where
    onNothing = logWarning "requestHeaders: received Nothing, waiting for MsgHeaders"
    handleUnexpected hs _ = do
        -- TODO: ban node for sending unsolicited header in conversation
        logWarning $ sformat
            ("requestHeaders: headers received were not requested, address: " % build)
            peerId
        logWarning $ sformat ("requestHeaders: unexpected headers: "%listJson) hs


-- First case of 'handleBlockheaders'
handleRequestedHeaders
    :: forall ssc m.
       (WorkMode ssc m)
    => NewestFirst NE (BlockHeader ssc)
    -> Maybe (BlockHeader ssc)
    -> NodeId
    -> m ()
handleRequestedHeaders headers recoveryTip peerId = do
    logDebug "handleRequestedHeaders: headers were requested, will process"
    classificationRes <- classifyHeaders headers
    let newestHeader = headers ^. _Wrapped . _neHead
        newestHash = headerHash newestHeader
        oldestHash = headerHash $ headers ^. _Wrapped . _neLast
    case classificationRes of
        CHsValid lcaChild -> do
            let lcaHash = lcaChild ^. prevBlockL
            let headers' = NE.takeWhile ((/= lcaHash) . headerHash)
                                        (getNewestFirst headers)
            logDebug $ sformat validFormat (headerHash lcaChild)newestHash
            case NE.nonEmpty headers' of
                Nothing -> logWarning $
                    "handleRequestedHeaders: couldn't find LCA child " <>
                    "within headers returned, most probably classifyHeaders is broken"
                Just headersPostfix ->
                    addToBlockRequestQueue (NewestFirst headersPostfix) recoveryTip peerId
        CHsUseless reason ->
            logDebug $ sformat uselessFormat oldestHash newestHash reason
        CHsInvalid reason ->
             -- TODO: ban node for sending invalid block.
            logDebug $ sformat invalidFormat oldestHash newestHash reason
  where
    validFormat =
        "Received valid headers, can request blocks from " %shortHashF % " to " %shortHashF
    genericFormat what =
        "Chain of headers from " %shortHashF % " to " %shortHashF %
        " is "%what%" for the following reason: " %stext
    uselessFormat = genericFormat "useless"
    invalidFormat = genericFormat "invalid"

-- | Given nonempty list of valid blockheaders and nodeid, this
-- function will put them into download queue and they will be
-- processed later. Second argument is optional recovery mode tip --
-- after pack of blocks is processed, next pack of headers will be
-- requested until this header hash is received.
addToBlockRequestQueue
    :: forall ssc m.
       (WorkMode ssc m)
    => NewestFirst NE (BlockHeader ssc)
    -> Maybe (BlockHeader ssc)
    -> NodeId
    -> m ()
addToBlockRequestQueue headers recoveryTip peerId = do
    queue <- ncBlockRetrievalQueue <$> getNodeContext
    recHeaderVar <- ncRecoveryHeader <$> getNodeContext
    let updateRecoveryHeader (Just recTip) = do
            let replace = do void $ tryTakeTMVar recHeaderVar
                             putTMVar recHeaderVar (peerId, recTip)
            tryReadTMVar recHeaderVar >>= \case
                Nothing -> replace
                Just (_,curRecHeader) ->
                    when (((>) `on` view difficultyL) recTip curRecHeader) replace
        updateRecoveryHeader _ = pass
    added <- atomically $ do
        updateRecoveryHeader recoveryTip
        ifM (isFullTBQueue queue)
            (pure False)
            (True <$ writeTBQueue queue (peerId, headers))
    if added
    then logDebug $ sformat ("Added to block request queue: peerId="%build%
                             ", headers="%listJson)
                            peerId (fmap headerHash headers)
    else logWarning $ sformat ("Failed to add headers from "%build%
                               " to block retrieval queue: queue is full")
                              peerId

-- | Make message which requests chain of blocks which is based on our
-- tip. LcaChild is the first block after LCA we don't
-- know. WantedBlock is the newest one we want to get.
mkBlocksRequest :: HeaderHash -> HeaderHash -> MsgGetBlocks
mkBlocksRequest lcaChild wantedBlock =
    MsgGetBlocks
    { mgbFrom = lcaChild
    , mgbTo = wantedBlock
    }

handleBlocks
    :: forall ssc m.
       (SscWorkersClass ssc, WorkMode ssc m)
    => NodeId
    -> OldestFirst NE (Block ssc)
    -> SendActions m
    -> m ()
handleBlocks peerId blocks sendActions = do
    logDebug "handleBlocks: processing"
    inAssertMode $
        logInfo $
            sformat ("Processing sequence of blocks: " %listJson % "...") $
                    fmap headerHash blocks
    maybe onNoLca (handleBlocksWithLca peerId sendActions blocks) =<<
        lcaWithMainChain (map (view blockHeader) blocks)
    inAssertMode $ logDebug $ "Finished processing sequence of blocks"
  where
    onNoLca = logWarning $
        "Sequence of blocks can't be processed, because there is no LCA. " <>
        "Probably rollback happened in parallel"

handleBlocksWithLca
    :: forall ssc m.
       (SscWorkersClass ssc, WorkMode ssc m)
    => NodeId
    -> SendActions m
    -> OldestFirst NE (Block ssc)
    -> HeaderHash
    -> m ()
handleBlocksWithLca peerId sendActions blocks lcaHash = do
    logDebug $ sformat lcaFmt lcaHash
    -- Head blund in result is the youngest one.
    toRollback <- DB.loadBlundsFromTipWhile $ \blk -> headerHash blk /= lcaHash
    maybe (applyWithoutRollback sendActions blocks)
          (applyWithRollback peerId sendActions blocks lcaHash)
          (_Wrapped nonEmpty toRollback)
  where
    lcaFmt = "Handling block w/ LCA, which is "%shortHashF

applyWithoutRollback
    :: forall ssc m.
       (WorkMode ssc m, SscWorkersClass ssc)
    => SendActions m -> OldestFirst NE (Block ssc) -> m ()
applyWithoutRollback sendActions blocks = do
    logInfo $ sformat ("Trying to apply blocks w/o rollback: "%listJson) $
        fmap (view blockHeader) blocks
    withBlkSemaphore applyWithoutRollbackDo >>= \case
        Left err     ->
            onFailedVerifyBlocks (getOldestFirst blocks) err
        Right newTip -> do
            when (newTip /= newestTip) $
                logWarning $ sformat
                    ("Only blocks up to "%shortHashF%" were applied, "%
                     "newer were considered invalid")
                    newTip
            let toRelay =
                    fromMaybe (panic "Listeners#applyWithoutRollback is broken") $
                    find (\b -> headerHash b == newTip) blocks
                prefix = blocks
                    & _Wrapped %~ NE.takeWhile ((/= newTip) . headerHash)
                    & map (view blockHeader)
                applied = NE.fromList $
                    getOldestFirst prefix <> one (toRelay ^. blockHeader)
            relayBlock sendActions toRelay
            logInfo $ blocksAppliedMsg applied
  where
    newestTip = blocks ^. _Wrapped . _neLast . headerHashG
    applyWithoutRollbackDo
        :: HeaderHash -> m (Either Text HeaderHash, HeaderHash)
    applyWithoutRollbackDo curTip = do
        res <- verifyAndApplyBlocks False blocks
        let newTip = either (const curTip) identity res
        pure (res, newTip)

applyWithRollback
    :: forall ssc m.
       (WorkMode ssc m, SscWorkersClass ssc)
    => NodeId
    -> SendActions m
    -> OldestFirst NE (Block ssc)
    -> HeaderHash
    -> NewestFirst NE (Blund ssc)
    -> m ()
applyWithRollback peerId sendActions toApply lca toRollback = do
    logInfo $ sformat ("Trying to apply blocks w/ rollback: "%listJson)
        (map (view blockHeader) toApply)
    logInfo $ sformat ("Blocks to rollback "%listJson) toRollbackHashes
    res <- withBlkSemaphore $ \curTip -> do
        res <- L.applyWithRollback toRollback toApplyAfterLca
        pure (res, either (const curTip) identity res)
    case res of
        Left err -> logWarning $ "Couldn't apply blocks with rollback: " <> err
        Right newTip -> do
            logDebug $ sformat
                ("Finished applying blocks w/ rollback, relaying new tip: "%shortHashF)
                newTip
            reportRollback
            logInfo $ blocksRolledBackMsg (getNewestFirst toRollback)
            logInfo $ blocksAppliedMsg (getOldestFirst toApply)
            relayBlock sendActions $ toApply ^. _Wrapped . _neLast
  where
    toRollbackHashes = fmap headerHash toRollback
    toApplyHashes = fmap headerHash toApply
    reportF =
        "Fork happened, data received from "%build%
        ". Blocks rolled back: "%listJson%
        ", blocks applied: "%listJson
    reportRollback =
        unlessM isRecoveryMode $ do
            logDebug "Reporting rollback happened"
            reportMisbehaviourMasked $
                sformat reportF peerId toRollbackHashes toApplyHashes
    panicBrokenLca = panic "applyWithRollback: nothing after LCA :<"
    toApplyAfterLca =
        OldestFirst $
        fromMaybe panicBrokenLca $ nonEmpty $
        NE.dropWhile ((lca /=) . (^. prevBlockL)) $
        getOldestFirst $ toApply

relayBlock
    :: forall ssc m.
       (WorkMode ssc m)
    => SendActions m -> Block ssc -> m ()
relayBlock _ (Left _)                  = pass
relayBlock sendActions (Right mainBlk) = do
    -- Why 'ncPropagation' is not considered?
    unlessM isRecoveryMode $
        void $ fork $ announceBlock sendActions $ mainBlk ^. gbHeader

----------------------------------------------------------------------------
-- Logging formats
----------------------------------------------------------------------------

-- TODO: ban node for it!
onFailedVerifyBlocks
    :: forall ssc m.
       (WorkMode ssc m)
    => NonEmpty (Block ssc) -> Text -> m ()
onFailedVerifyBlocks blocks err = do
    logWarning $ sformat ("Failed to verify blocks: "%stext%"\n  blocks = "%listJson)
        err (fmap headerHash blocks)
    throwM $ VerifyBlocksException err

blocksAppliedMsg
    :: forall a.
       HasHeaderHash a
    => NonEmpty a -> Text
blocksAppliedMsg (block :| []) =
    sformat ("Block has been adopted "%shortHashF) (headerHash block)
blocksAppliedMsg blocks =
    sformat ("Blocks have been adopted: "%listJson) (fmap (headerHash @a) blocks)

blocksRolledBackMsg
    :: forall a.
       HasHeaderHash a
    => NonEmpty a -> Text
blocksRolledBackMsg =
    sformat ("Blocks have been rolled back: "%listJson) . fmap (headerHash @a)<|MERGE_RESOLUTION|>--- conflicted
+++ resolved
@@ -48,12 +48,7 @@
                                              isRecoveryMode)
 import           Pos.Crypto                 (shortHashF)
 import qualified Pos.DB                     as DB
-<<<<<<< HEAD
-import           Pos.Reporting.Methods      (reportMisbehaviour)
-=======
-import qualified Pos.DB.GState              as GState
 import           Pos.Reporting.Methods      (reportMisbehaviourMasked, reportingFatal)
->>>>>>> 57f73c30
 import           Pos.Ssc.Class              (Ssc, SscWorkersClass)
 import           Pos.Types                  (Block, BlockHeader, HasHeaderHash (..),
                                              HeaderHash, blockHeader, difficultyL,
@@ -83,16 +78,10 @@
            whenJust needQueryMore $ \(peerId, rHeader) -> do
                logDebug "Queue is empty, we're in recovery mode -> querying more"
                whenJustM (mkHeadersRequest (Just $ headerHash rHeader)) $ \mghNext ->
-<<<<<<< HEAD
-                   handleAll (handleLE recHeaderVar ph) $
+                   handleAll (handleLE recHeaderVar ph) $ reportingFatal $
                    reifyMsgLimit (Proxy @(MsgHeaders ssc)) $ \limitProxy ->
-                   withConnectionTo sendActions peerId $
+                   withConnectionTo sendActions peerId $ \_ ->
                        requestHeaders mghNext (Just rHeader) peerId limitProxy
-=======
-                   handleAll (handleLE recHeaderVar ph) $ reportingFatal $
-                   withConnectionTo sendActions peerId $ \_peerData ->
-                       requestHeaders mghNext (Just rHeader) peerId
->>>>>>> 57f73c30
            loop queue recHeaderVar
 
     logDebug "Starting retrievalWorker loop"
@@ -161,12 +150,8 @@
         logDebug $ sformat validFormat lcaChildHash newestHash
         reifyMsgLimit (Proxy @(MsgBlock ssc)) $ \(_ :: Proxy s0) ->
           withConnectionTo sendActions peerId $
-<<<<<<< HEAD
-          \(conv :: ConversationActions MsgGetBlocks
+          \_peerData (conv :: ConversationActions MsgGetBlocks
                 (LimitedLength s0 (MsgBlock ssc)) m) -> do
-=======
-          \_peerData (conv :: ConversationActions MsgGetBlocks (MsgBlock s0 ssc) m) -> do
->>>>>>> 57f73c30
             send conv $ mkBlocksRequest lcaChildHash newestHash
             chainE <- runExceptT (retrieveBlocks conv lcaChild newestHash)
             recHeaderVar <- ncRecoveryHeader <$> getNodeContext
@@ -205,26 +190,7 @@
         -> HeaderHash          -- ^ We're expecting a child of this block
         -> HeaderHash          -- ^ Block at which to stop
         -> ExceptT Text m (OldestFirst NE (Block ssc))
-<<<<<<< HEAD
-    retrieveBlocks' i conv prevH endH = do
-        mBlock <- lift $ recvLimited conv
-        case mBlock of
-            Nothing -> throwError $ sformat ("Failed to receive block #"%int) i
-            Just (MsgBlock block) -> do
-                let prevH' = block ^. prevBlockL
-                    curH = headerHash block
-                when (prevH' /= prevH) $
-                    throwError $ sformat
-                        ("Received block #"%int%" with "%
-                         "prev hash "%shortHashF%" while "%
-                         shortHashF%" was expected: "%build)
-                        i prevH' prevH (block ^. blockHeader)
-                if curH == endH
-                  then return $ one block
-                  else over _Wrapped (block <|) <$>
-                       retrieveBlocks' (i+1) conv curH endH
-=======
-    retrieveBlocks' i conv prevH endH = lift (recv conv) >>= \case
+    retrieveBlocks' i conv prevH endH = lift (recvLimited conv) >>= \case
         Nothing -> throwError $ sformat ("Failed to receive block #"%int) i
         Just (MsgBlock block) -> do
             let prevH' = block ^. prevBlockL
@@ -240,7 +206,6 @@
             if curH == endH
             then pure $ one block
             else over _Wrapped (block <|) <$> retrieveBlocks' (i+1) conv curH endH
->>>>>>> 57f73c30
 
 -- | Make 'GetHeaders' message using our main chain. This function
 -- chooses appropriate 'from' hashes and puts them into 'GetHeaders'
