--- conflicted
+++ resolved
@@ -49,11 +49,8 @@
                                              isRecoveryMode)
 import           Pos.Crypto                 (shortHashF)
 import qualified Pos.DB                     as DB
-<<<<<<< HEAD
-=======
 import qualified Pos.DB.GState              as GState
 import           Pos.Reporting.Methods      (reportMisbehaviour)
->>>>>>> 4d206e49
 import           Pos.Ssc.Class              (Ssc, SscWorkersClass)
 import           Pos.Types                  (Block, BlockHeader, HasHeaderHash (..),
                                              HeaderHash, blockHeader, difficultyL,
