--- conflicted
+++ resolved
@@ -131,18 +131,11 @@
     => EpochIndex -> [LrcConsumer m] -> HeaderHash -> m HeaderHash
 lrcDo epoch consumers tip = tip <$ do
     blundsList <- DB.loadBlundsFromTipWhile whileAfterCrucial
-<<<<<<< HEAD
-    when (null blundsList) $ throwM UnknownBlocksForLrc
-    let blunds = NE.fromList blundsList
-    rollbackBlocksUnsafe blunds
-    compute `finally` applyBack (NE.reverse blunds)
-=======
     case nonEmpty blundsList of
         Nothing -> throwM UnknownBlocksForLrc
         Just blunds -> do
             rollbackBlocksUnsafe blunds
-            compute `finally` applyBlocksUnsafe (NE.reverse blunds)
->>>>>>> 24f9a7d5
+            compute `finally` applyBack (NE.reverse blunds)
   where
     applyBackFail _ =
         throwM $ DBMalformed "lrcDo: can't verify just rollbacked blocks"
