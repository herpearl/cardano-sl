{-# LANGUAGE CPP                 #-}
{-# LANGUAGE InstanceSigs        #-}
{-# LANGUAGE ScopedTypeVariables #-}
{-# LANGUAGE TypeFamilies        #-}

-- | 'WalletMode' constraint. Like `WorkMode`, but for wallet.

module Pos.Wallet.WalletMode
       ( MonadBalances (..)
       , MonadTxHistory (..)
       , MonadBlockchainInfo (..)
       , MonadUpdates (..)
       , WalletMode
       , WalletRealMode
       ) where

import           Control.Concurrent.STM      (TMVar, tryReadTMVar)
import           Control.Monad.Trans         (MonadTrans)
import           Control.Monad.Trans.Maybe   (MaybeT (..))
import           Data.Tagged                 (Tagged (..))
import           Data.Time.Units             (Millisecond)
import           Mockable                    (Production)
import           Pos.Reporting.MemState      (ReportingContextT)
import           System.Wlog                 (LoggerNameBox, WithLogger)
import           Universum

import           Pos.Client.Txp.Balances     (MonadBalances (..), getBalanceFromUtxo)
import           Pos.Client.Txp.History      (MonadTxHistory (..), deriveAddrHistory)
import           Pos.Communication           (TxMode)
import           Pos.Communication.PeerState (PeerStateHolder, WithPeerState)
import           Pos.Constants               (blkSecurityParam)
import qualified Pos.Context                 as PC
import           Pos.DB                      (MonadDB)
import qualified Pos.DB.Block                as DB
import           Pos.DB.Error                (DBError (..))
import qualified Pos.DB.GState               as GS
import           Pos.Shutdown                (triggerShutdown)
import           Pos.Slotting                (MonadSlots (..), getLastKnownSlotDuration)
import           Pos.Ssc.Class               (Ssc, SscHelpersClass)
<<<<<<< HEAD
import           Pos.Ssc.Extra               (SscHolder (..))
import           Pos.Txp                     (TxpHolder (..), filterUtxoByAddrs,
                                              runUtxoStateT)
=======
import           Pos.Txp                     (filterUtxoByAddr, runUtxoStateT)
>>>>>>> 0e1c901c
import           Pos.Types                   (BlockHeader, ChainDifficulty, difficultyL,
                                              flattenEpochOrSlot, flattenSlotId)
import           Pos.Update                  (ConfirmedProposalState (..))
import           Pos.Update.Context          (UpdateContext (ucUpdateSemaphore))
import           Pos.Util                    (maybeThrow)
import           Pos.Util.Context            (askContext)
import           Pos.Wallet.KeyStorage       (KeyStorage, MonadKeys)
import           Pos.Wallet.State            (WalletDB)
import qualified Pos.Wallet.State            as WS
import           Pos.WorkMode                (RawRealMode)

instance MonadIO m => MonadBalances (WalletDB m) where
<<<<<<< HEAD
    getOwnUtxos addrs = filterUtxoByAddrs addrs <$> WS.getUtxo

deriving instance MonadTxHistory m => MonadTxHistory (WalletWebDB m)
=======
    getOwnUtxo addr = filterUtxoByAddr addr <$> WS.getUtxo
    getBalance = getBalanceFromUtxo
>>>>>>> 0e1c901c

-- | Get tx history for Address
instance MonadIO m => MonadTxHistory (WalletDB m) where
    getTxHistory = Tagged $ \addrs _ -> do
        chain <- WS.getBestChain
        utxo <- WS.getOldestUtxo
        _ <- fmap (fst . fromMaybe (error "deriveAddrHistory: Nothing")) $
            runMaybeT $ flip runUtxoStateT utxo $
            deriveAddrHistory addrs chain
        pure $ error "getTxHistory is not implemented for light wallet"
    saveTx _ = pure ()

class Monad m => MonadBlockchainInfo m where
    networkChainDifficulty :: m (Maybe ChainDifficulty)
    localChainDifficulty :: m ChainDifficulty
    blockchainSlotDuration :: m Millisecond
    connectedPeers :: m Word

    default networkChainDifficulty
        :: (MonadTrans t, MonadBlockchainInfo m', t m' ~ m) => m (Maybe ChainDifficulty)
    networkChainDifficulty = lift networkChainDifficulty

    default localChainDifficulty
        :: (MonadTrans t, MonadBlockchainInfo m', t m' ~ m) => m ChainDifficulty
    localChainDifficulty = lift localChainDifficulty

    default blockchainSlotDuration
        :: (MonadTrans t, MonadBlockchainInfo m', t m' ~ m) => m Millisecond
    blockchainSlotDuration = lift blockchainSlotDuration

    default connectedPeers
        :: (MonadTrans t, MonadBlockchainInfo m', t m' ~ m) => m Word
    connectedPeers = lift connectedPeers

instance {-# OVERLAPPABLE #-}
    (MonadBlockchainInfo m, MonadTrans t, Monad (t m)) =>
        MonadBlockchainInfo (t m)

-- | Stub instance for lite-wallet
instance MonadBlockchainInfo WalletRealMode where
    networkChainDifficulty = error "notImplemented"
    localChainDifficulty = error "notImplemented"
    blockchainSlotDuration = error "notImplemented"
    connectedPeers = error "notImplemented"

-- | Helpers for avoiding copy-paste
topHeader :: (SscHelpersClass ssc, MonadDB m) => m (BlockHeader ssc)
topHeader = maybeThrow (DBMalformed "No block with tip hash!") =<<
            DB.getBlockHeader =<< GS.getTip

getContextTVar
    :: (Ssc ssc, MonadIO m, PC.WithNodeContext ssc m)
    => (PC.NodeContext ssc -> TVar a)
    -> m a
getContextTVar getter =
    PC.getNodeContext >>=
    atomically . readTVar . getter

getContextTMVar
    :: (Ssc ssc, MonadIO m, PC.WithNodeContext ssc m)
    => (PC.NodeContext ssc -> TMVar a)
    -> m (Maybe a)
getContextTMVar getter =
    PC.getNodeContext >>=
    atomically . tryReadTMVar . getter

downloadHeader
    :: (Ssc ssc, MonadIO m, PC.WithNodeContext ssc m)
    => m (Maybe (BlockHeader ssc))
downloadHeader = getContextTMVar PC.ncProgressHeader

-- | Instance for full-node's ContextHolder
instance forall ssc . SscHelpersClass ssc =>
         MonadBlockchainInfo (RawRealMode ssc) where
    networkChainDifficulty = getContextTVar PC.ncLastKnownHeader >>= \case
        Just lh -> do
            thDiff <- view difficultyL <$> topHeader @ssc
            let lhDiff = lh ^. difficultyL
            return . Just $ max thDiff lhDiff
        Nothing -> runMaybeT $ do
            cSlot <- flattenSlotId <$> MaybeT getCurrentSlot
            th <- lift (topHeader @ssc)
            let hSlot = flattenEpochOrSlot th
            when (hSlot <= cSlot - blkSecurityParam) $
                fail "Local tip is outdated"
            return $ th ^. difficultyL

    localChainDifficulty = downloadHeader >>= \case
        Just dh -> return $ dh ^. difficultyL
        Nothing -> view difficultyL <$> topHeader @ssc

    connectedPeers = fromIntegral . length <$> getContextTVar PC.ncConnectedPeers
    blockchainSlotDuration = getLastKnownSlotDuration

-- | Abstraction over getting update proposals
class Monad m => MonadUpdates m where
    waitForUpdate :: m ConfirmedProposalState
    applyLastUpdate :: m ()

    default waitForUpdate :: (MonadTrans t, MonadUpdates m', t m' ~ m)
                          => m ConfirmedProposalState
    waitForUpdate = lift waitForUpdate

    default applyLastUpdate :: (MonadTrans t, MonadUpdates m', t m' ~ m)
                            => m ()
    applyLastUpdate = lift applyLastUpdate

instance {-# OVERLAPPABLE #-}
    (MonadUpdates m, MonadTrans t, Monad (t m)) =>
        MonadUpdates (t m)

-- | Dummy instance for lite-wallet
instance MonadIO m => MonadUpdates (WalletDB m) where
    waitForUpdate = error "notImplemented"
    applyLastUpdate = pure ()

-- | Instance for full node
instance (Ssc ssc, MonadIO m, WithLogger m) =>
         MonadUpdates (PC.ContextHolder ssc m) where
    waitForUpdate = takeMVar =<< askContext @UpdateContext ucUpdateSemaphore
    applyLastUpdate = triggerShutdown

---------------------------------------------------------------
-- Composite restrictions
---------------------------------------------------------------

type WalletMode ssc m
    = ( TxMode ssc m
      , MonadKeys m
      , MonadBlockchainInfo m
      , MonadUpdates m
      , WithPeerState m
      )

---------------------------------------------------------------
-- Implementations of 'WalletMode'
---------------------------------------------------------------

type WalletRealMode = PeerStateHolder
                      (KeyStorage
                       (WalletDB
                        (ReportingContextT
                         (LoggerNameBox
                          Production
                           ))))<|MERGE_RESOLUTION|>--- conflicted
+++ resolved
@@ -37,13 +37,7 @@
 import           Pos.Shutdown                (triggerShutdown)
 import           Pos.Slotting                (MonadSlots (..), getLastKnownSlotDuration)
 import           Pos.Ssc.Class               (Ssc, SscHelpersClass)
-<<<<<<< HEAD
-import           Pos.Ssc.Extra               (SscHolder (..))
-import           Pos.Txp                     (TxpHolder (..), filterUtxoByAddrs,
-                                              runUtxoStateT)
-=======
-import           Pos.Txp                     (filterUtxoByAddr, runUtxoStateT)
->>>>>>> 0e1c901c
+import           Pos.Txp                     (filterUtxoByAddrs, runUtxoStateT)
 import           Pos.Types                   (BlockHeader, ChainDifficulty, difficultyL,
                                               flattenEpochOrSlot, flattenSlotId)
 import           Pos.Update                  (ConfirmedProposalState (..))
@@ -56,14 +50,8 @@
 import           Pos.WorkMode                (RawRealMode)
 
 instance MonadIO m => MonadBalances (WalletDB m) where
-<<<<<<< HEAD
     getOwnUtxos addrs = filterUtxoByAddrs addrs <$> WS.getUtxo
-
-deriving instance MonadTxHistory m => MonadTxHistory (WalletWebDB m)
-=======
-    getOwnUtxo addr = filterUtxoByAddr addr <$> WS.getUtxo
     getBalance = getBalanceFromUtxo
->>>>>>> 0e1c901c
 
 -- | Get tx history for Address
 instance MonadIO m => MonadTxHistory (WalletDB m) where
