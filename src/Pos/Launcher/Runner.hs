--- conflicted
+++ resolved
@@ -287,13 +287,10 @@
             , ncBlockRetrievalQueue = queue
             , ncRecoveryHeader = recoveryHeaderVar
             , ncUpdateSemaphore = updSemaphore
-<<<<<<< HEAD
             , ncUpdateExePath = npUpdateExePath
-            , ncShutdownFlag = shutdownFlag
-=======
             , ncUpdatePath = npUpdatePath
             , ncUpdateWithPkg = npUpdateWithPkg
->>>>>>> e48c81ed
+            , ncShutdownFlag = shutdownFlag
             }
     runContextHolder ctx act
 
