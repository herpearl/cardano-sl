{-# LANGUAGE DeriveLift #-}

{-| Compile-time configuration is represented by 'CompileConfig' data type.
    This configuration is parsed at compile-time using /file-embed/ library
    and stores constants from paper and also some network-specific.
-}

module Pos.CompileConfig.Type
    ( CompileConfig (..)
    ) where

import           Data.String                (String)
import           Language.Haskell.TH.Syntax (Lift)
import           Universum

-- | Compile time configuration. See example in /constants.yaml/ file.
data CompileConfig = CompileConfig
    { ccK                             :: !Int
      -- ^ Security parameter from paper
    , ccSlotDurationSec               :: !Int
      -- ^ Length of slot in seconds
    , ccNetworkDiameter               :: !Int
      -- ^ Estimated time for broadcasting messages
    , ccNeighboursSendThreshold       :: !Int
      -- ^ Broadcasting threshold
    , ccGenesisN                      :: !Int
      -- ^ Number of pre-generated keys
    , ccMaxLocalTxs                   :: !Word
      -- ^ Max number of transactions in Storage
    , ccDefaultPeers                  :: ![[Char]]
      -- ^ List of default peers
    , ccSysTimeBroadcastSlots         :: !Int
      -- ^ Number of slots to broadcast system time
    , ccMpcSendInterval               :: !Word
      -- ^ Length of interval for sending MPC message
    , ccMdNoBlocksSlotThreshold       :: !Int
      -- ^ Threshold of slots for malicious activity detection
    , ccMdNoCommitmentsEpochThreshold :: !Int
      -- ^ Threshold of epochs for malicious activity detection
    , ccProtocolMagic                 :: !Int
      -- ^ Magic constant for separating real/testnet
<<<<<<< HEAD
    , ccEnchancedMessageBroadcast     :: !Word
      -- ^ True if we should enable enchanced bessage broadcast
=======
    , ccUpdateServers                 :: ![String]
      -- ^ Servers for downloading application updates
>>>>>>> 4093cccd
    } deriving (Show, Lift)<|MERGE_RESOLUTION|>--- conflicted
+++ resolved
@@ -39,11 +39,8 @@
       -- ^ Threshold of epochs for malicious activity detection
     , ccProtocolMagic                 :: !Int
       -- ^ Magic constant for separating real/testnet
-<<<<<<< HEAD
     , ccEnchancedMessageBroadcast     :: !Word
       -- ^ True if we should enable enchanced bessage broadcast
-=======
     , ccUpdateServers                 :: ![String]
       -- ^ Servers for downloading application updates
->>>>>>> 4093cccd
     } deriving (Show, Lift)