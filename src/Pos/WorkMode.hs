{-# LANGUAGE ConstraintKinds      #-}
{-# LANGUAGE RankNTypes           #-}
{-# LANGUAGE ScopedTypeVariables  #-}
{-# LANGUAGE TypeFamilies         #-}
{-# LANGUAGE UndecidableInstances #-}

{-| 'WorkMode' constraint. It is widely used in almost every our code.
    Simple alias for bunch of useful constraints. This module also
    contains new monads to extend functional capabilities inside do-block.
-}

module Pos.WorkMode
       ( WorkMode
       , MinWorkMode
       , NewWorkMode
       , NewMinWorkMode

       -- * Actual modes
       , ProductionMode
       , RawRealMode
       , ServiceMode
       , StatsMode
       ) where


import           Control.Monad.Catch           (MonadMask)
import           Control.Monad.Fix             (MonadFix)
import           Control.TimeWarp.Rpc          (Dialog, Transfer)
import           Control.TimeWarp.Timed        (MonadTimed (..), TimedIO)
import           Mockable                      (MonadMockable)
import           Mockable.Production           (Production)
import           System.Wlog                   (LoggerNameBox (..), WithLogger)
import           Universum

import           Pos.Communication.PeerState   (PeerStateHolder (..), WithPeerState)
import           Pos.Communication.Types.State (MutPeerState)
import           Pos.Context                   (ContextHolder, WithNodeContext)
import           Pos.DB.Class                  (MonadDB)
import           Pos.DB.Holder                 (DBHolder)
import           Pos.Delegation.Class          (DelegationT (..), MonadDelegation)
import           Pos.DHT.Model                 (DHTPacking, MonadMessageDHT (..),
                                                WithDefaultMsgHeader)
import           Pos.NewDHT.Model              (MonadDHT)
import           Pos.NewDHT.Real               (KademliaDHT (..))
import           Pos.Slotting                  (MonadSlots (..))
import           Pos.Ssc.Class.Helpers         (SscHelpersClass (..))
import           Pos.Ssc.Class.LocalData       (SscLocalDataClass)
import           Pos.Ssc.Class.Storage         (SscStorageClass)
import           Pos.Ssc.Extra                 (MonadSscGS, MonadSscLD, MonadSscRichmen,
                                                SscHolder)
import           Pos.Statistics.MonadStats     (MonadStats, NoStatsT, StatsT)
import           Pos.Txp.Class                 (MonadTxpLD (..))
import           Pos.Txp.Holder                (TxpLDHolder)
<<<<<<< HEAD
import           Pos.Types                     (MonadUtxo, MonadUtxoRead)
=======
import           Pos.Types                     (MonadUtxo)
import           Pos.Update.MemState           (MonadUSMem, USHolder)
>>>>>>> 7c77d063
import           Pos.Util.JsonLog              (MonadJL (..))

type MSockSt ssc = MutPeerState ssc

-- | Bunch of constraints to perform work for real world distributed system.
type WorkMode ssc m
    = ( WithLogger m
      , MonadIO m
      , MonadTimed m
      , MonadMask m
      , MonadSlots m
      , MonadDB ssc m
      , MonadTxpLD ssc m
      , MonadDelegation m
      , MonadUSMem m
      , MonadUtxo m
      , MonadSscGS ssc m
      , MonadSscLD ssc m
      , MonadSscRichmen m
      , SscStorageClass ssc
      , SscLocalDataClass ssc
      , SscHelpersClass ssc
      , WithNodeContext ssc m
      , MonadMessageDHT (MSockSt ssc) m
      , WithDefaultMsgHeader m
      , MonadStats m
      , MonadJL m
      , MonadMockable m
      )

-- | Bunch of constraints to perform work for real world distributed system.
type NewWorkMode ssc m
    = ( WithLogger m
      , MonadIO m
      , MonadMockable m
      , MonadDHT m
      , MonadMask m
      , MonadSlots m
      , MonadDB ssc m
      , MonadTxpLD ssc m
      , MonadDelegation m
      , MonadUtxo m
      , MonadSscGS ssc m
      , SscStorageClass ssc
      , SscLocalDataClass ssc
      , SscHelpersClass ssc
      , MonadSscLD ssc m
      , WithNodeContext ssc m
      , MonadStats m
      , MonadJL m
      , MonadFail m
      , WithPeerState ssc m
      )

-- | More relaxed version of 'WorkMode'.
type MinWorkMode ss m
    = ( WithLogger m
      , MonadTimed m
      , MonadMask m
      , MonadIO m
      , MonadMessageDHT ss m
      , WithDefaultMsgHeader m
      )

-- | More relaxed version of 'WorkMode'.
type NewMinWorkMode m
    = ( WithLogger m
      , MonadMockable m
      , MonadDHT m
      , MonadIO m
      , MonadFail m
      )

----------------------------------------------------------------------------
-- HZ
----------------------------------------------------------------------------

instance MonadJL m => MonadJL (KademliaDHT m) where
    jlLog = lift . jlLog

----------------------------------------------------------------------------
-- Concrete types
----------------------------------------------------------------------------

-- [CSL-447] TODO Move to log-warper
deriving instance MonadFix m => MonadFix (LoggerNameBox m)

-- [CSL-447] TODO Move to some "Pos.*.Instances"
deriving instance MonadSscLD ssc m => MonadSscLD ssc (KademliaDHT m)
deriving instance MonadUtxoRead m => MonadUtxoRead (KademliaDHT m)
deriving instance MonadUtxo m => MonadUtxo (KademliaDHT m)
deriving instance (Monad m, WithNodeContext ssc m) => WithNodeContext ssc (KademliaDHT m)
deriving instance MonadDB ssc m => MonadDB ssc (KademliaDHT m)
deriving instance MonadSlots m => MonadSlots (KademliaDHT m)
deriving instance MonadSscGS ssc m => MonadSscGS ssc (KademliaDHT m)
deriving instance MonadDelegation m => MonadDelegation (KademliaDHT m)
deriving instance MonadTxpLD ssc m => MonadTxpLD ssc (KademliaDHT m)

deriving instance MonadSscLD ssc m => MonadSscLD ssc (PeerStateHolder ssc m)
deriving instance MonadUtxoRead m => MonadUtxoRead (PeerStateHolder ssc m)
deriving instance MonadUtxo m => MonadUtxo (PeerStateHolder ssc m)
deriving instance (Monad m, WithNodeContext ssc m) => WithNodeContext ssc (PeerStateHolder ssc m)
deriving instance MonadDB ssc m => MonadDB ssc (PeerStateHolder ssc m)
deriving instance MonadSlots m => MonadSlots (PeerStateHolder ssc m)
deriving instance MonadDHT m => MonadDHT (PeerStateHolder ssc m)
deriving instance MonadSscGS ssc m => MonadSscGS ssc (PeerStateHolder ssc m)
deriving instance MonadDelegation m => MonadDelegation (PeerStateHolder ssc m)
deriving instance MonadTxpLD ssc m => MonadTxpLD ssc (PeerStateHolder ssc m)
deriving instance MonadJL m => MonadJL (PeerStateHolder ssc m)

-- | RawRealMode is a basis for `WorkMode`s used to really run system.
type RawRealMode ssc =
    PeerStateHolder ssc (
    KademliaDHT (
    USHolder (
    DelegationT (
    TxpLDHolder ssc (
    SscHolder ssc (
    ContextHolder ssc (
<<<<<<< HEAD
    DBHolder ssc (
    LoggerNameBox Production
    )))))))
=======
    Modern.DBHolder ssc (
    Dialog DHTPacking (
    Transfer (
    MSockSt ssc)))))))))
>>>>>>> 7c77d063

-- | ProductionMode is an instance of WorkMode which is used
-- (unsurprisingly) in production.
type ProductionMode ssc = NoStatsT (RawRealMode ssc)

-- | StatsMode is used for remote benchmarking.
type StatsMode ssc = StatsT (RawRealMode ssc)

-- | ServiceMode is the mode in which support nodes work.
type ServiceMode = KademliaDHT (LoggerNameBox Production)<|MERGE_RESOLUTION|>--- conflicted
+++ resolved
@@ -51,12 +51,8 @@
 import           Pos.Statistics.MonadStats     (MonadStats, NoStatsT, StatsT)
 import           Pos.Txp.Class                 (MonadTxpLD (..))
 import           Pos.Txp.Holder                (TxpLDHolder)
-<<<<<<< HEAD
-import           Pos.Types                     (MonadUtxo, MonadUtxoRead)
-=======
 import           Pos.Types                     (MonadUtxo)
 import           Pos.Update.MemState           (MonadUSMem, USHolder)
->>>>>>> 7c77d063
 import           Pos.Util.JsonLog              (MonadJL (..))
 
 type MSockSt ssc = MutPeerState ssc
@@ -176,16 +172,9 @@
     TxpLDHolder ssc (
     SscHolder ssc (
     ContextHolder ssc (
-<<<<<<< HEAD
     DBHolder ssc (
     LoggerNameBox Production
-    )))))))
-=======
-    Modern.DBHolder ssc (
-    Dialog DHTPacking (
-    Transfer (
-    MSockSt ssc)))))))))
->>>>>>> 7c77d063
+    ))))))))
 
 -- | ProductionMode is an instance of WorkMode which is used
 -- (unsurprisingly) in production.
