-- | Logic of local data processing in Update System.

module Pos.Update.Logic.Local
       (
         -- * Proposals
         isProposalNeeded
       , getLocalProposalNVotes
       , processProposal

         -- * Votes
       , isVoteNeeded
       , getLocalVote
       , processVote

         -- * Normalization
       , usNormalize
       , processNewSlot
       , usPreparePayload

       , clearUSMemPool
       ) where

import           Universum

import           Control.Concurrent.STM (modifyTVar', readTVar, writeTVar)
import           Control.Lens (views)
import           Control.Monad.Except (runExceptT, throwError)
import           Data.Default (Default (def))
import qualified Data.HashMap.Strict as HM
import qualified Data.HashSet as HS
import           Formatting (sformat, (%))
import           System.Wlog (WithLogger, logWarning)
import           UnliftIO (MonadUnliftIO)

import           Pos.Binary.Class (biSize)
import           Pos.Core (BlockVersionData (bvdMaxBlockSize), HasConfiguration, HeaderHash,
                           SlotId (..), slotIdF)
import           Pos.Core.Update (UpId, UpdatePayload (..), UpdateProposal, UpdateVote (..))
import           Pos.Crypto (PublicKey, shortHashF)
import           Pos.DB.Class (MonadDBRead)
import qualified Pos.DB.GState.Common as DB
import           Pos.Lrc.Context (HasLrcContext)
import           Pos.Reporting (MonadReporting)
import           Pos.StateLock (StateLock)
import           Pos.Update.Configuration (HasUpdateConfiguration)
import           Pos.Update.Context (UpdateContext (..))
import qualified Pos.Update.DB as DB
import           Pos.Update.MemState (LocalVotes, MemPool (..), MemState (..), MemVar (mvState),
                                      UpdateProposals, addToMemPool, withUSLock)
import           Pos.Update.Poll (MonadPoll (deactivateProposal), MonadPollRead (getProposal),
                                  PollModifier, PollVerFailure (..), evalPollT, execPollT,
                                  filterProposalsByThd, getAdoptedBV, modifyPollModifier,
                                  normalizePoll, refreshPoll, reportUnexpectedError, runDBPoll,
                                  runPollT, verifyAndApplyUSPayload)
import           Pos.Update.Poll.Types (canCombineVotes, psVotes)
import           Pos.Util.Util (HasLens (..), HasLens')

type USLocalLogicMode ctx m =
    ( MonadIO m
    , MonadDBRead m
    , MonadUnliftIO m
    , WithLogger m
    , MonadReader ctx m
    , HasLens UpdateContext ctx UpdateContext
    , HasLrcContext ctx
    , HasConfiguration
    , HasUpdateConfiguration
    )

type USLocalLogicModeWithLock ctx m =
    ( USLocalLogicMode ctx m
    , MonadMask m
    , HasLens' ctx StateLock
    )

getMemPool
    :: (MonadReader ctx m, HasLens UpdateContext ctx UpdateContext, MonadIO m)
    => m MemPool
getMemPool = msPool <$>
    (atomically . readTVar . mvState =<< views (lensOf @UpdateContext) ucMemState)

clearUSMemPool
    :: (MonadReader ctx m, HasLens UpdateContext ctx UpdateContext, MonadIO m)
    => m ()
clearUSMemPool =
    atomically . flip modifyTVar' resetData . mvState =<< views (lensOf @UpdateContext) ucMemState
  where
    resetData memState = memState {msPool = def, msModifier = def}

getPollModifier
    :: (MonadReader ctx m, HasLens UpdateContext ctx UpdateContext, MonadIO m)
    => m PollModifier
getPollModifier = msModifier <$>
    (atomically . readTVar . mvState =<< views (lensOf @UpdateContext) ucMemState)

getLocalProposals
    :: (MonadReader ctx m, HasLens UpdateContext ctx UpdateContext, MonadIO m)
    => m UpdateProposals
getLocalProposals = mpProposals <$> getMemPool

getLocalVotes
    :: (MonadReader ctx m, HasLens UpdateContext ctx UpdateContext, MonadIO m)
    => m LocalVotes
getLocalVotes = mpLocalVotes <$> getMemPool

-- Fetch memory state from 'TVar', modify it, write back. No
-- synchronization is done, it's caller's responsibility.
modifyMemState
    :: (MonadIO m, MonadReader ctx m, HasLens UpdateContext ctx UpdateContext)
    => (MemState -> m MemState) -> m ()
modifyMemState action = do
    stateVar <- mvState <$> views (lensOf @UpdateContext) ucMemState
    ms <- atomically $ readTVar stateVar
    newMS <- action ms
    atomically $ writeTVar stateVar newMS

----------------------------------------------------------------------------
-- Data exchange in general
----------------------------------------------------------------------------

processSkeleton ::
       ( USLocalLogicModeWithLock ctx m
       , MonadReporting ctx m
       )
    => UpdatePayload
    -> m (Either PollVerFailure ())
processSkeleton payload =
    reportUnexpectedError $
    withUSLock $
    runExceptT $
    modifyMemState $ \ms@MemState {..} -> do
        dbTip <- lift DB.getTip
        -- We must check tip here, because we can't be sure that tip
        -- in DB is the same as the tip in memory. Normally it will be
        -- the case, but if normalization fails, it won't be true.
        --
        -- If this equality holds, we can be sure that all further
        -- reads will be done for the same GState, because here we own
        -- global lock and nobody can modify GState.
        unless (dbTip == msTip) $ do
            let err = PollTipMismatch {ptmTipMemory = msTip, ptmTipDB = dbTip}
            throwError err
        maxBlockSize <- bvdMaxBlockSize <$> lift DB.getAdoptedBVData
        msIntermediate <-
            -- TODO: This is a rather arbitrary limit, we should revisit it (see CSL-1664)
            if | maxBlockSize * 2 <= mpSize msPool -> lift (refreshMemPool ms)
               | otherwise -> pure ms
        processSkeletonDo msIntermediate
  where
    processSkeletonDo ms@MemState {..} = do
        modifierOrFailure <-
<<<<<<< HEAD
            lift . runDBPoll . runExceptT . evalPollT msModifier . execPollT def $
            verifyAndApplyUSPayload True (Left msSlot) payload
=======
            lift . runDBPoll . runExceptT . evalPollT msModifier . execPollT def $ do
                lastAdopted <- getAdoptedBV
                verifyAndApplyUSPayload lastAdopted True (Left msSlot) payload
>>>>>>> 6905030f
        case modifierOrFailure of
            Left failure -> throwError failure
            Right modifier -> do
                let newModifier = modifyPollModifier msModifier modifier
                let newPool = addToMemPool payload msPool
                pure $ ms {msModifier = newModifier, msPool = newPool}

-- Remove most useless data from mem pool to make it smaller.
refreshMemPool
    :: ( MonadDBRead m
       , MonadUnliftIO m
       , MonadIO m
       , MonadReader ctx m
       , HasLens UpdateContext ctx UpdateContext
       , HasLrcContext ctx
       , WithLogger m
       , HasConfiguration
       , HasUpdateConfiguration
       )
    => MemState -> m MemState
refreshMemPool ms@MemState {..} = do
    let MemPool {..} = msPool
    ((newProposals, newVotes), newModifier) <-
        runDBPoll . runPollT def $ refreshPoll msSlot mpProposals mpLocalVotes
    let newPool =
            MemPool
            { mpProposals = newProposals
            , mpLocalVotes = newVotes
            , mpSize = biSize newProposals + biSize newVotes
            }
    return ms {msModifier = newModifier, msPool = newPool}

----------------------------------------------------------------------------
-- Proposals
----------------------------------------------------------------------------

-- | This function returns true if update proposal with given
-- identifier should be requested.
isProposalNeeded
    :: (MonadReader ctx m, HasLens UpdateContext ctx UpdateContext, MonadIO m)
    => UpId -> m Bool
isProposalNeeded id = not . HM.member id <$> getLocalProposals

-- | Get update proposal with given id if it is known.
getLocalProposalNVotes
    :: (MonadReader ctx m, HasLens UpdateContext ctx UpdateContext, MonadIO m)
    => UpId -> m (Maybe (UpdateProposal, [UpdateVote]))
getLocalProposalNVotes id = do
    prop <- HM.lookup id <$> getLocalProposals
    votes <- getLocalVotes
    pure $
        case prop of
            Nothing -> Nothing
            Just p  -> Just (p, toList $ HM.lookupDefault mempty id votes)

-- | Process proposal received from network, checking it against
-- current state (global + local) and adding to local state if it's
-- valid with respect to it.
-- If proposal is added to store, 'Right ()' is returned.
-- Otherwise 'Left err' is returned and 'err' lets caller decide whether
-- sender could be sure that error would happen.
processProposal
    :: ( USLocalLogicModeWithLock ctx m
       , MonadReporting ctx m
       )
    => UpdateProposal -> m (Either PollVerFailure ())
processProposal proposal = processSkeleton $ UpdatePayload (Just proposal) []

----------------------------------------------------------------------------
-- Votes
----------------------------------------------------------------------------

lookupVote :: UpId -> PublicKey -> LocalVotes -> Maybe UpdateVote
lookupVote propId pk locVotes = HM.lookup propId locVotes >>= HM.lookup pk

-- | This function returns true if update vote proposal with given
-- identifier issued by stakeholder with given PublicKey and with
-- given decision should be requested.
isVoteNeeded
    :: USLocalLogicMode ctx m
    => UpId -> PublicKey -> Bool -> m Bool
isVoteNeeded propId pk decision = do
    modifier <- getPollModifier
    runDBPoll . evalPollT modifier $ do
        proposal <- getProposal propId
        case proposal of
            Nothing -> pure False
            Just ps  -> pure .
                canCombineVotes decision .
                HM.lookup pk .
                psVotes $ ps

-- | Get update vote for proposal with given id from given issuer and
-- with given decision if it is known.
getLocalVote
    :: (MonadReader ctx m, HasLens UpdateContext ctx UpdateContext, MonadIO m)
    => UpId -> PublicKey -> Bool -> m (Maybe UpdateVote)
getLocalVote propId pk decision = do
    voteMaybe <- lookupVote propId pk <$> getLocalVotes
    pure $
        case voteMaybe of
            Nothing -> Nothing
            Just vote
                | uvDecision vote == decision -> Just vote
                | otherwise -> Nothing

-- | Process vote received from network, checking it against
-- current state (global + local) and adding to local state if it's
-- valid with respect to it.
-- If vote is added to store, 'Right ()' is returned.
-- Otherwise 'Left err' is returned and 'err' lets caller decide whether
-- sender could be sure that error would happen.
processVote
    :: ( USLocalLogicModeWithLock ctx m
       , MonadReporting ctx m
       )
    => UpdateVote -> m (Either PollVerFailure ())
processVote vote = processSkeleton $ UpdatePayload Nothing [vote]

----------------------------------------------------------------------------
-- Normalization and related
----------------------------------------------------------------------------

-- | Remove local data from memory state to make it consistent with
-- current GState.  This function assumes that GState is locked. It
-- tries to leave as much data as possible. It assumes that
-- 'stateLock' is taken.
usNormalize :: (USLocalLogicMode ctx m) => m ()
usNormalize = do
    tip <- DB.getTip
    stateVar <- mvState <$> views (lensOf @UpdateContext) ucMemState
    atomically . writeTVar stateVar =<< usNormalizeDo (Just tip) Nothing

-- Normalization under lock.  Note that here we don't care whether tip
-- in mempool is the same as the one is DB, because we take payload
-- from mempool and apply it to empty mempool, so it depends only on
-- GState.
usNormalizeDo
    :: (USLocalLogicMode ctx m)
    => Maybe HeaderHash -> Maybe SlotId -> m MemState
usNormalizeDo tip slot = do
    stateVar <- mvState <$> views (lensOf @UpdateContext) ucMemState
    ms@MemState {..} <- atomically $ readTVar stateVar
    let MemPool {..} = msPool
    ((newProposals, newVotes), newModifier) <-
        runDBPoll . runPollT def $ normalizePoll msSlot mpProposals mpLocalVotes
    let newTip = fromMaybe msTip tip
    let newSlot = fromMaybe msSlot slot
    let newPool =
            MemPool
            { mpProposals = newProposals
            , mpLocalVotes = newVotes
            , mpSize = biSize newProposals + biSize newVotes
            }
    let newMS =
            ms
            { msModifier = newModifier
            , msPool = newPool
            , msTip = newTip
            , msSlot = newSlot
            }
    return newMS

-- | Update memory state to make it correct for given slot.
processNewSlot :: (USLocalLogicModeWithLock ctx m) => SlotId -> m ()
processNewSlot slotId = withUSLock $ processNewSlotNoLock slotId

processNewSlotNoLock :: (USLocalLogicMode ctx m) => SlotId -> m ()
processNewSlotNoLock slotId = modifyMemState $ \ms@MemState{..} -> do
    if | msSlot >= slotId -> pure ms
       -- Crucial changes happen only when epoch changes.
       | siEpoch msSlot == siEpoch slotId -> pure $ ms {msSlot = slotId}
       | otherwise -> usNormalizeDo Nothing (Just slotId)

-- | Prepare UpdatePayload for inclusion into new block with given
-- SlotId based on given tip.  This function assumes that
-- 'stateLock' is taken and nobody can apply/rollback blocks in
-- parallel or modify US mempool.  Sometimes payload can't be
-- created. It can happen if we are trying to create block for slot
-- which has already passed, for example. Or if we have different tip
-- in mempool because normalization failed earlier.
--
-- If we can't obtain payload for block creation, we use empty
-- payload, because it's important to create blocks for system
-- maintenance (empty blocks are better than no blocks).
usPreparePayload ::
       (USLocalLogicMode ctx m)
    => HeaderHash
    -> SlotId
    -> m UpdatePayload
usPreparePayload neededTip slotId@SlotId{..} = do
    -- First of all, we make sure that mem state corresponds to given
    -- slot.  If mem state corresponds to newer slot already, it won't
    -- be updated, but we don't want to create block in this case
    -- anyway.  In normal cases 'processNewSlot' can't fail here
    -- because of tip mismatch, because we are under 'stateLock'.
    processNewSlotNoLock slotId
    -- After that we normalize payload to be sure it's valid. We try
    -- to keep it valid anyway, but we decided to have an extra
    -- precaution. We also do it because here we need to eliminate all
    -- proposals which don't have enough positive stake for inclusion
    -- into block. We check that payload corresponds to requested slot
    -- and return it if it does.
    preparePayloadDo
  where
    preparePayloadDo = do
        -- Normalization is done just in case, as said before
        MemState {..} <- usNormalizeDo Nothing (Just slotId)
        -- If slot doesn't match, we can't provide payload for this slot.
        if | msSlot /= slotId -> def <$
               logWarning (sformat slotMismatchFmt msSlot slotId)
           | msTip /= neededTip -> def <$
               logWarning (sformat tipMismatchFmt msTip neededTip)
           | otherwise -> do
               -- Here we remove proposals which don't have enough
               -- positive stake for inclusion into payload.
               let MemPool {..} = msPool
               (filteredProposals, bad) <- runDBPoll . evalPollT msModifier $
                   filterProposalsByThd siEpoch mpProposals
               runDBPoll . evalPollT msModifier $
                   finishPrepare bad filteredProposals mpLocalVotes
    slotMismatchFmt = "US payload can't be created due to slot mismatch "%
                      "(our payload is for "%
                       slotIdF%", but requested one is "%slotIdF%")"
    tipMismatchFmt =  "US payload can't be created due to tip mismatch "
                     %"(our payload is for "
                     %shortHashF%", but we want to create payload based on tip "
                     %shortHashF%")"

-- Here we basically choose only one proposal for inclusion and remove
-- all votes for other proposals.
finishPrepare
    :: MonadPoll m
    => HashSet UpId -> UpdateProposals -> LocalVotes -> m UpdatePayload
finishPrepare badProposals proposals votes = do
    proposalPair <- foldM findProposal Nothing $ HM.toList proposals
    mapM_ (deactivate (fst <$> proposalPair)) $ HM.toList proposals
    let allVotes :: [UpdateVote]
        allVotes = concatMap toList $ toList votes
    goodVotes <- filterM isVoteValid allVotes
    return $
        UpdatePayload {upProposal = snd <$> proposalPair, upVotes = goodVotes}
  where
    findProposal (Just x) _ = pure (Just x)
    findProposal Nothing x@(upId, _) =
        bool Nothing (Just x) <$> (isJust <$> getProposal upId)
    deactivate chosenUpId (upId, _)
        | chosenUpId == Just upId = pass
        | otherwise =
            deactivateProposal upId
    isVoteValid vote = do
        let id = uvProposalId vote
        proposalIsPresent <- isJust <$> getProposal id
        pure $ not (HS.member id badProposals) && proposalIsPresent<|MERGE_RESOLUTION|>--- conflicted
+++ resolved
@@ -149,14 +149,9 @@
   where
     processSkeletonDo ms@MemState {..} = do
         modifierOrFailure <-
-<<<<<<< HEAD
-            lift . runDBPoll . runExceptT . evalPollT msModifier . execPollT def $
-            verifyAndApplyUSPayload True (Left msSlot) payload
-=======
             lift . runDBPoll . runExceptT . evalPollT msModifier . execPollT def $ do
                 lastAdopted <- getAdoptedBV
                 verifyAndApplyUSPayload lastAdopted True (Left msSlot) payload
->>>>>>> 6905030f
         case modifierOrFailure of
             Left failure -> throwError failure
             Right modifier -> do
