--- conflicted
+++ resolved
@@ -22,181 +22,8 @@
 import           Serokell.Util.Base16 (formatBase16)
 import           Universum
 
-<<<<<<< HEAD
-import           Pos.Binary.Class       (Bi)
-import           Pos.Crypto             (Hash, ProxySecretKey, ProxySignature, PublicKey,
-                                         RedeemPublicKey, RedeemSignature, Signature,
-                                         hash, shortHashF)
-import           Pos.Data.Attributes    (Attributes)
-import           Pos.Types.Address      ()
-import           Pos.Types.Core         (Address (..), Coin, EpochIndex, StakeholderId,
-                                         coinF)
-import           Pos.Types.Script       (Script)
-
-----------------------------------------------------------------------------
--- Transaction
-----------------------------------------------------------------------------
-
--- | Represents transaction attributes: map from 1-byte integer to
--- arbitrary-type value. To be used for extending transaction with new
--- fields via softfork.
-type TxAttributes = Attributes ()
-
--- | Represents transaction identifier as 'Hash' of 'Tx'.
-type TxId = Hash Tx
-
--- | Data that is being signed when creating a TxSig.
-type TxSigData = (TxId, Word32, Hash [TxOut], Hash TxDistribution)
-
--- | 'Signature' of addrId.
-type TxSig = Signature TxSigData
-
--- | A witness for a single input.
-data TxInWitness
-    = PkWitness { twKey :: !PublicKey
-                , twSig :: !TxSig }
-    | ScriptWitness { twValidator :: !Script
-                    , twRedeemer  :: !Script }
-    | RedeemWitness { twRedeemKey :: !RedeemPublicKey
-                    , twRedeemSig :: !(RedeemSignature TxSigData) }
-    | UnknownWitnessType !Word8 !ByteString
-    deriving (Eq, Show, Generic, Typeable)
-
-instance Hashable TxInWitness
-
-instance (Bi Script, Bi PublicKey) => Buildable TxInWitness where
-    build (PkWitness key sig) =
-        bprint ("PkWitness: key = "%build%", sig = "%build) key sig
-    build (ScriptWitness val red) =
-        bprint ("ScriptWitness: "%
-                "validator hash = "%shortHashF%", "%
-                "redeemer hash = "%shortHashF) (hash val) (hash red)
-    build (UnknownWitnessType t bs) =
-        bprint ("UnknownWitnessType "%build%" "%base16F) t bs
-
--- | A witness is a proof that a transaction is allowed to spend the funds it
--- spends (by providing signatures, redeeming scripts, etc). A separate proof
--- is provided for each input.
-type TxWitness = Vector TxInWitness
-
--- | Distribution of “fake” stake that follow-the-satoshi would use for a
--- particular transaction.
-newtype TxDistribution = TxDistribution {
-    getTxDistribution :: [[(StakeholderId, Coin)]] }
-    deriving (Eq, Show, Generic, Typeable)
-
-instance Buildable TxDistribution where
-    build (TxDistribution x) =
-        listBuilderJSON . map (listBuilderJSON . map pairBuilder) $ x
-
--- | Transaction input.
-data TxIn = TxIn
-    { -- | Which transaction's output is used
-      txInHash  :: !TxId
-      -- | Index of the output in transaction's outputs
-    , txInIndex :: !Word32
-    } deriving (Eq, Ord, Show, Generic, Typeable)
-
-instance Hashable TxIn
-
-instance Buildable TxIn where
-    build TxIn {..} = bprint ("TxIn "%shortHashF%" #"%int) txInHash txInIndex
-
--- | Make pair from TxIn
-toPair :: TxIn -> (TxId, Word32)
-toPair (TxIn h i) = (h, i)
-
--- | Transaction output.
-data TxOut = TxOut
-    { txOutAddress :: !Address
-    , txOutValue   :: !Coin
-    } deriving (Eq, Ord, Generic, Show, Typeable)
-
-instance Bi Address => Hashable TxOut
-
-instance Bi Address => Buildable TxOut where
-    build TxOut {..} =
-        bprint ("TxOut "%coinF%" -> "%build) txOutValue txOutAddress
-
-type TxOutAux = (TxOut, [(StakeholderId, Coin)])
-
-instance Bi Address => Buildable TxOutAux where
-    build (out, distr) =
-        bprint ("{txout = "%build%", distr = "%listJson%"}")
-               out (map pairBuilder distr)
-
--- | Use this function if you need to know how a 'TxOut' distributes stake
--- (e.g. for the purpose of running follow-the-satoshi).
-txOutStake :: TxOutAux -> [(StakeholderId, Coin)]
-txOutStake (TxOut{..}, mb) = case txOutAddress of
-    PubKeyAddress x _ -> [(x, txOutValue)]
-    _                 -> mb
-
--- | Transaction.
---
--- NB: transaction witnesses are stored separately.
-data Tx = Tx
-    { txInputs     :: ![TxIn]   -- ^ Inputs of transaction.
-    , txOutputs    :: ![TxOut]  -- ^ Outputs of transaction.
-    , txAttributes :: !TxAttributes -- ^ Attributes of transaction
-    } deriving (Eq, Ord, Generic, Show, Typeable)
-
-makeLensesFor [("txInputs", "_txInputs"), ("txOutputs", "_txOutputs")
-              , ("txAttributes", "_txAttributes")] ''Tx
-
--- | Transaction + auxiliary data
-type TxAux = (Tx, TxWitness, TxDistribution)
-
-instance Bi Address => Hashable Tx
-
-instance Bi Address => Buildable Tx where
-    build Tx {..} =
-        bprint
-            ("Transaction with inputs "%listJson%", outputs: "%listJson)
-            txInputs txOutputs
-
--- | Specialized formatter for 'Tx'.
-txF :: Bi Address => Format r (Tx -> r)
-txF = build
-
--- | Specialized formatter for 'Tx' with auxiliary data
-txaF :: (Bi PublicKey, Bi Script, Bi Address) => Format r (TxAux -> r)
-txaF = later $ \(tx, w, d) ->
-    bprint (build%"\n"%
-            "witnesses: "%listJsonIndent 4%"\n"%
-            "distribution: "%build) tx w d
-
-----------------------------------------------------------------------------
--- UTXO
-----------------------------------------------------------------------------
-
--- | Unspent transaction outputs.
---
--- Transaction inputs are identified by (transaction ID, index in list of
--- output) pairs.
-type Utxo = Map (TxId, Word32) TxOutAux
-
--- | Format 'Utxo' map as json.
-formatUtxo :: Bi Address => Utxo -> Builder
-formatUtxo =
-    mapBuilderJson .
-    map (first pairBuilder) .
-    M.toList
-
--- | Specialized formatter for 'Utxo'.
-utxoF :: Bi Address => Format r (Utxo -> r)
-utxoF = later formatUtxo
-
-----------------------------------------------------------------------------
--- UNDO
-----------------------------------------------------------------------------
-
--- | Particular undo needed for transactions
-type TxUndo = [[TxOutAux]]
-=======
 import           Pos.Crypto           (ProxySecretKey, ProxySignature)
 import           Pos.Types.Core       (EpochIndex, StakeholderId)
->>>>>>> 9d4e0be1
 
 ----------------------------------------------------------------------------
 -- SSC. It means shared seed computation, btw
