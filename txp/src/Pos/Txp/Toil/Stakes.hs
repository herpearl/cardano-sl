--- conflicted
+++ resolved
@@ -13,13 +13,8 @@
 import qualified Data.HashMap.Strict as HM
 import qualified Data.HashSet as HS
 
-<<<<<<< HEAD
-import           Pos.Core (HasGenesisData, StakesList, StakeholderId, coinToInteger, mkCoin, sumCoins,
-                           unsafeIntegerToCoin)
-=======
-import           Pos.Core (HasGenesisData, StakesList, coinToInteger, mkCoin,
-                     sumCoins, unsafeIntegerToCoin)
->>>>>>> 961874f7
+import           Pos.Core (HasGenesisData, StakeholderId, StakesList,
+                     coinToInteger, mkCoin, sumCoins, unsafeIntegerToCoin)
 import           Pos.Core.Txp (Tx (..), TxAux (..), TxOutAux (..), TxUndo)
 import           Pos.Txp.Base (txOutStake)
 import           Pos.Txp.Toil.Monad (GlobalToilM, getStake, getTotalStake,
