{-# LANGUAGE TypeFamilies #-}

-- | Types used for managing of transactions
-- and synchronization with database.

module Pos.Txp.Toil.Types
       ( Utxo
       , formatUtxo
       , utxoF
       , GenesisUtxo (..)
       , _GenesisUtxo

       , TxFee(..)
       , MemPool (..)
       , mpLocalTxs
       , mpSize
       , TxMap
       , StakesView (..)
       , svStakes
       , svTotal
       , UndoMap
       , UtxoModifier
       , AddrCoinMap
       , utxoToModifier
       , applyUtxoModToAddrCoinMap
       , GenericToilModifier (..)
       , ToilModifier
       , tmUtxo
       , tmStakes
       , tmMemPool
       , tmUndos
       , tmExtra
       ) where

import           Universum

import           Control.Lens           (makeLenses, makePrisms, makeWrapped)
import           Data.Default           (Default, def)
import qualified Data.HashMap.Strict    as HM
import qualified Data.Map               as M (lookup, member, toList)
import           Data.Text.Lazy.Builder (Builder)
import           Formatting             (Format, later)
import           Serokell.Util.Text     (mapBuilderJson)

<<<<<<< HEAD
import           Pos.Core               (Coin, StakeholderId)
import           Pos.Core.Txp           (TxAux, TxId, TxIn, TxOutAux (..), TxUndo)
=======
import           Pos.Core               (Address, Coin, StakeholderId, unsafeAddCoin,
                                         unsafeSubCoin)
import           Pos.Txp.Core           (TxAux, TxId, TxIn, TxOutAux (..), TxUndo, _TxOut)
>>>>>>> 6b733e06
import qualified Pos.Util.Modifier      as MM

----------------------------------------------------------------------------
-- UTXO
----------------------------------------------------------------------------

-- | Unspent transaction outputs.
--
-- Transaction inputs are identified by (transaction ID, index in list of
-- output) pairs.
type Utxo = Map TxIn TxOutAux

-- | Format 'Utxo' map for showing
formatUtxo :: Utxo -> Builder
formatUtxo = mapBuilderJson . M.toList

-- | Specialized formatter for 'Utxo'.
utxoF :: Format r (Utxo -> r)
utxoF = later formatUtxo

-- | Wrapper for genesis utxo.
newtype GenesisUtxo = GenesisUtxo
    { unGenesisUtxo :: Utxo
    } deriving (Show)

makePrisms  ''GenesisUtxo
makeWrapped ''GenesisUtxo

----------------------------------------------------------------------------
-- Fee
----------------------------------------------------------------------------

-- | tx.fee = sum(tx.in) - sum (tx.out)
newtype TxFee = TxFee Coin
    deriving (Show, Eq, Ord, Generic, Buildable)

----------------------------------------------------------------------------
-- StakesView
----------------------------------------------------------------------------

data StakesView = StakesView
    { _svStakes :: !(HashMap StakeholderId Coin)
    , _svTotal  :: !(Maybe Coin)
    }

makeLenses ''StakesView

instance Default StakesView where
    def = StakesView mempty Nothing

----------------------------------------------------------------------------
-- MemPool
----------------------------------------------------------------------------

type TxMap = HashMap TxId TxAux

data MemPool = MemPool
    { _mpLocalTxs :: !TxMap
      -- | Number of transactions in the memory pool.
    , _mpSize     :: !Int
    }

makeLenses ''MemPool

instance Default MemPool where
    def =
        MemPool
        { _mpLocalTxs = mempty
        , _mpSize     = 0
        }

----------------------------------------------------------------------------
-- UtxoModifier, UndoMap and AddrCoinsMap
----------------------------------------------------------------------------

type UtxoModifier = MM.MapModifier TxIn TxOutAux
type UndoMap = HashMap TxId TxUndo
type AddrCoinMap = HashMap Address Coin

utxoToModifier :: Utxo -> UtxoModifier
utxoToModifier = foldl' (flip $ uncurry MM.insert) mempty . M.toList

-- | Takes utxo modifier and address-coin map with correspodning utxo
-- and applies utxo modifier to map.
-- Works for O(size of modifier * log (size of map)).
applyUtxoModToAddrCoinMap
    :: UtxoModifier
    -> (AddrCoinMap, Utxo)
    -> AddrCoinMap
applyUtxoModToAddrCoinMap modifier (addrCoins, utxo) = result
  where
    outToPair :: TxOutAux -> (Address, Coin)
    outToPair = view _TxOut . toaOut

    -- Resolve TxOut for every TxIn and convert TxOuts
    -- to pairs (Address, Coin)
    resolvedAddrs :: [(Address, Coin)]
    resolvedAddrs =
        mapMaybe (fmap outToPair . flip M.lookup utxo)
                 (MM.deletions modifier)

    -- subAddress and updateHM are used to do
    -- hashMap[address] = hashMap[address] - coins
    subAddress :: Coin -> Coin -> Maybe Coin
    subAddress r c = if r < c then Just (c `unsafeSubCoin` r) else Nothing

    updateHM :: HashMap Address Coin -> (Address, Coin) -> HashMap Address Coin
    updateHM hm (ad, coins) = HM.update (subAddress coins) ad hm

    -- Substract coins from current balances
    addrCoinsRest :: HashMap Address Coin
    addrCoinsRest = foldl' updateHM addrCoins resolvedAddrs

    -- Remove such TxIns which are already in wallet utxo.
    insertionsNotInUtxo :: [(TxIn, TxOutAux)]
    insertionsNotInUtxo = filter (not . flip M.member utxo . fst) (MM.insertions modifier)

    -- Convert TxOuts of insertionsNotInUtxo to [(Address, Coin)]
    addrCoinsAdditions :: [(Address, Coin)]
    addrCoinsAdditions = map (outToPair . snd) insertionsNotInUtxo

    -- Add coins to balances
    result :: HashMap Address Coin
    result = foldl' (flip $ uncurry $ HM.insertWith unsafeAddCoin) addrCoinsRest addrCoinsAdditions

instance Default UndoMap where
    def = mempty

----------------------------------------------------------------------------
-- ToilModifier
----------------------------------------------------------------------------

data GenericToilModifier extension = ToilModifier
    { _tmUtxo    :: !UtxoModifier
    , _tmStakes  :: !StakesView
    , _tmMemPool :: !MemPool
    , _tmUndos   :: !UndoMap
    , _tmExtra   :: !extension
    }

type ToilModifier = GenericToilModifier ()

instance Default ext => Default (GenericToilModifier ext) where
    def = ToilModifier mempty def def mempty def

makeLenses ''GenericToilModifier<|MERGE_RESOLUTION|>--- conflicted
+++ resolved
@@ -42,14 +42,9 @@
 import           Formatting             (Format, later)
 import           Serokell.Util.Text     (mapBuilderJson)
 
-<<<<<<< HEAD
-import           Pos.Core               (Coin, StakeholderId)
-import           Pos.Core.Txp           (TxAux, TxId, TxIn, TxOutAux (..), TxUndo)
-=======
 import           Pos.Core               (Address, Coin, StakeholderId, unsafeAddCoin,
                                          unsafeSubCoin)
-import           Pos.Txp.Core           (TxAux, TxId, TxIn, TxOutAux (..), TxUndo, _TxOut)
->>>>>>> 6b733e06
+import           Pos.Core.Txp           (TxAux, TxId, TxIn, TxOutAux (..), TxUndo, _TxOut)
 import qualified Pos.Util.Modifier      as MM
 
 ----------------------------------------------------------------------------
