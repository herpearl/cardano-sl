{-# LANGUAGE NamedFieldPuns #-}

-- | Tx sending functionality in Auxx.

module Command.Tx
       ( SendToAllGenesisParams (..)
       , sendToAllGenesis
       , send
       , sendTxsFromFile
       ) where

import           Universum

import           Control.Concurrent.STM.TQueue (newTQueue, tryReadTQueue, writeTQueue)
import           Control.Exception.Safe        (Exception (..), try)
import           Control.Monad.Except          (runExceptT)
import qualified Data.ByteString               as BS
<<<<<<< HEAD
=======
import           Data.Default                  (def)
>>>>>>> e60820db
import qualified Data.HashMap.Strict           as HM
import           Data.List                     ((!!))
import qualified Data.List.NonEmpty            as NE
import qualified Data.Text                     as T
import qualified Data.Text.IO                  as T
import           Data.Time.Units               (toMicroseconds)
import           Formatting                    (build, int, sformat, shown, stext, (%))
import           Mockable                      (Mockable, SharedAtomic, SharedAtomicT,
                                                bracket, concurrently, currentTime, delay,
                                                forConcurrently, modifySharedAtomic,
                                                newSharedAtomic)
import           Serokell.Util                 (ms, sec)
import           System.IO                     (BufferMode (LineBuffering), hClose,
                                                hSetBuffering)
import           System.Random                 (randomRIO)
import           System.Wlog                   (logError, logInfo)

import           Pos.Binary                    (decodeFull)
import           Pos.Client.KeyStorage         (getSecretKeysPlain)
import           Pos.Client.Txp.Balances       (getOwnUtxoForPk)
import           Pos.Client.Txp.Util           (createTx)
import           Pos.Communication             (SendActions,
                                                immediateConcurrentConversations,
                                                prepareMTx, submitTxRaw)
import           Pos.Configuration             (HasNodeConfiguration)
import           Pos.Core                      (BlockVersionData (bvdSlotDuration),
                                                IsBootstrapEraAddr (..), Timestamp (..),
                                                deriveFirstHDAddress, makePubKeyAddress,
                                                mkCoin)
import           Pos.Core.Configuration        (HasConfiguration, genesisBlockVersionData,
                                                genesisSecretKeys)
<<<<<<< HEAD
import           Pos.Core.Txp                  (TxAux, TxOut (..), TxOutAux (..), txaF)
=======
>>>>>>> e60820db
import           Pos.Crypto                    (EncryptedSecretKey, emptyPassphrase,
                                                encToPublic, fakeSigner, safeToPublic,
                                                toPublic, withSafeSigners)
import           Pos.Infra.Configuration       (HasInfraConfiguration)
import           Pos.Ssc.Configuration         (HasSscConfiguration)
<<<<<<< HEAD
import           Pos.Txp                       (topsortTxAuxes)
=======
import           Pos.Txp                       (TxAux, TxOut (..), TxOutAux (..),
                                                topsortTxAuxes, txaF)
>>>>>>> e60820db
import           Pos.Update.Configuration      (HasUpdateConfiguration)
import           Pos.Util.CompileInfo          (HasCompileInfo)
import           Pos.Util.UserSecret           (usWallet, userSecret, wusRootKey)
import           Pos.Util.Util                 (maybeThrow)

import           Lang.Value                    (SendMode (..))
import           Mode                          (AuxxMode, CmdCtx (..), getCmdCtx,
                                                makePubKeyAddressAuxx)

----------------------------------------------------------------------------
-- Send to all genesis
----------------------------------------------------------------------------

-- | Parameters for 'SendToAllGenesis' command.
data SendToAllGenesisParams = SendToAllGenesisParams
    { stagpDuration    :: !Int
    , stagpConc        :: !Int
    , stagpDelay       :: !Int
    , stagpMode        :: !SendMode
    , stagpTpsSentFile :: !FilePath
    } deriving (Show)

-- | Count submitted and failed transactions.
--
-- This is used in the benchmarks using send-to-all-genesis
data TxCount = TxCount
    { _txcSubmitted :: !Int
    , _txcFailed    :: !Int
      -- How many threads are still sending transactions.
    , _txcThreads   :: !Int }

addTxSubmit :: Mockable SharedAtomic m => SharedAtomicT m TxCount -> m ()
addTxSubmit =
    flip modifySharedAtomic
        (\(TxCount submitted failed sending) ->
             pure (TxCount (submitted + 1) failed sending, ()))

addTxFailed :: Mockable SharedAtomic m => SharedAtomicT m TxCount -> m ()
addTxFailed =
    flip modifySharedAtomic
        (\(TxCount submitted failed sending) ->
             pure (TxCount submitted (failed + 1) sending, ()))

sendToAllGenesis
    :: ( HasConfiguration
       , HasNodeConfiguration
       , HasInfraConfiguration
       , HasUpdateConfiguration
       , HasSscConfiguration
       , HasCompileInfo
       )
    => SendActions AuxxMode
    -> SendToAllGenesisParams
    -> AuxxMode ()
sendToAllGenesis sendActions (SendToAllGenesisParams duration conc delay_ sendMode tpsSentFile) = do
    CmdCtx {ccPeers} <- getCmdCtx
    let nNeighbours = length ccPeers
    let genesisSlotDuration = fromIntegral (toMicroseconds $ bvdSlotDuration genesisBlockVersionData) `div` 1000000 :: Int
        keysToSend  = fromMaybe (error "Genesis secret keys are unknown") genesisSecretKeys
    tpsMVar <- newSharedAtomic $ TxCount 0 0 conc
    startTime <- show . toInteger . getTimestamp . Timestamp <$> currentTime
    Mockable.bracket (openFile tpsSentFile WriteMode) (liftIO . hClose) $ \h -> do
        liftIO $ hSetBuffering h LineBuffering
        liftIO . T.hPutStrLn h $ T.intercalate "," [ "slotDuration=" <> show genesisSlotDuration
                                                   , "sendMode=" <> show sendMode
                                                   , "conc=" <> show conc
                                                   , "startTime=" <> startTime
                                                   , "delay=" <> show delay_ ]
        liftIO $ T.hPutStrLn h "time,txCount,txType"
        txQueue <- atomically $ newTQueue
        -- prepare a queue with all transactions
        logInfo $ sformat ("Found "%shown%" keys in the genesis block.") (length keysToSend)
        forM_ (zip keysToSend [0..]) $ \(secretKey, n) -> do
            outAddr <- makePubKeyAddressAuxx (toPublic secretKey)
            let val1 = mkCoin 1
                txOut1 = TxOut {
                    txOutAddress = outAddr,
                    txOutValue = val1
                    }
                txOuts = TxOutAux txOut1 :| []
            neighbours <- case sendMode of
                SendNeighbours -> return ccPeers
                SendRoundRobin -> return [ccPeers !! (n `mod` nNeighbours)]
                SendRandom -> do
                    i <- liftIO $ randomRIO (0, nNeighbours - 1)
                    return [ccPeers !! i]
            atomically $ writeTQueue txQueue (secretKey, txOuts, neighbours)

            -- every <slotDuration> seconds, write the number of sent and failed transactions to a CSV file.
        let writeTPS :: AuxxMode ()
            writeTPS = do
                delay (sec genesisSlotDuration)
                curTime <- show . toInteger . getTimestamp . Timestamp <$> currentTime
                finished <- modifySharedAtomic tpsMVar $ \(TxCount submitted failed sending) -> do
                    -- CSV is formatted like this:
                    -- time,txCount,txType
                    liftIO $ T.hPutStrLn h $ T.intercalate "," [curTime, show $ submitted, "submitted"]
                    liftIO $ T.hPutStrLn h $ T.intercalate "," [curTime, show $ failed, "failed"]
                    return (TxCount 0 0 sending, sending <= 0)
                if finished
                then logInfo "Finished writing TPS samples."
                else writeTPS
            -- Repeatedly take transactions from the queue and send them.
            -- Do this n times.
            sendTxs :: Int -> AuxxMode ()
            sendTxs n
                | n <= 0 = do
                      logInfo "All done sending transactions on this thread."
                      modifySharedAtomic tpsMVar $ \(TxCount submitted failed sending) ->
                          return (TxCount submitted failed (sending - 1), ())
                | otherwise = (atomically $ tryReadTQueue txQueue) >>= \case
                      Just (key, txOuts, neighbours) -> do
                          utxo <- getOwnUtxoForPk $ safeToPublic (fakeSigner key)
                          etx <- createTx utxo (fakeSigner key) txOuts (toPublic key)
                          case etx of
                              Left err -> do
                                  addTxFailed tpsMVar
                                  logError (sformat ("Error: "%build%" while trying to send to "%shown) err neighbours)
                              Right (tx, _) -> do
                                  res <- submitTxRaw (immediateConcurrentConversations sendActions neighbours) tx
                                  addTxSubmit tpsMVar
                                  logInfo $ if res
                                      then sformat ("Submitted transaction: "%txaF%" to "%shown) tx neighbours
                                      else sformat ("Applied transaction "%txaF%", however no neighbour applied it") tx
                          delay $ ms delay_
                          logInfo "Continuing to send transactions."
                          sendTxs (n - 1)
                      Nothing -> logInfo "No more transactions in the queue."
            sendTxsConcurrently n = void $ forConcurrently [1..conc] (const (sendTxs n))
        -- Send transactions while concurrently writing the TPS numbers every
        -- slot duration. The 'writeTPS' action takes care to *always* write
        -- after every slot duration, even if it is killed, so as to
        -- guarantee that we don't miss any numbers.
        void $ concurrently writeTPS (sendTxsConcurrently duration)

----------------------------------------------------------------------------
-- Casual sending
----------------------------------------------------------------------------

newtype AuxxException = AuxxException Text
  deriving (Show)

instance Exception AuxxException

send
    :: ( HasConfiguration
       , HasNodeConfiguration
       , HasInfraConfiguration
       , HasUpdateConfiguration
       , HasSscConfiguration
       , HasCompileInfo
       )
    => SendActions AuxxMode
    -> Int
    -> NonEmpty TxOut
    -> AuxxMode ()
send sendActions idx outputs = do
    CmdCtx{ccPeers} <- getCmdCtx
    skey <- takeSecret
    let curPk = encToPublic skey
    let plainAddresses = map (flip makePubKeyAddress curPk . IsBootstrapEraAddr) [False, True]
    let (hdAddresses, hdSecrets) = unzip $ map
            (\ibea -> fromMaybe (error "send: pass mismatch") $
                    deriveFirstHDAddress (IsBootstrapEraAddr ibea) emptyPassphrase skey) [False, True]
    let allAddresses = hdAddresses ++ plainAddresses
    let allSecrets = hdSecrets ++ [skey, skey]
    etx <- withSafeSigners allSecrets (pure emptyPassphrase) $ \signers -> runExceptT @AuxxException $ do
        let addrSig = HM.fromList $ zip allAddresses signers
        let getSigner = fromMaybe (error "Couldn't get SafeSigner") . flip HM.lookup addrSig
        -- BE CAREFUL: We create remain address using our pk, wallet doesn't show such addresses
        (txAux,_) <- lift $ prepareMTx getSigner def (NE.fromList allAddresses) (map TxOutAux outputs) curPk
        txAux <$ (ExceptT $ try $ submitTxRaw (immediateConcurrentConversations sendActions ccPeers) txAux)
    case etx of
        Left err -> logError $ sformat ("Error: "%stext) (toText $ displayException err)
        Right tx -> logInfo $ sformat ("Submitted transaction: "%txaF) tx
  where
    takeSecret :: AuxxMode EncryptedSecretKey
    takeSecret
        | idx == -1 = do
            _userSecret <- view userSecret >>= atomically . readTVar
            pure $ maybe (error "Unknown wallet address") (^. wusRootKey) (_userSecret ^. usWallet)
        | otherwise = (!! idx) <$> getSecretKeysPlain

----------------------------------------------------------------------------
-- Send from file
----------------------------------------------------------------------------

-- | Read transactions from the given file (ideally generated by
-- 'rollbackAndDump') and submit them to the network.
sendTxsFromFile
    :: ( HasConfiguration
       , HasInfraConfiguration
       , HasUpdateConfiguration
       , HasNodeConfiguration
       , HasSscConfiguration
       , HasCompileInfo
       )
    => SendActions AuxxMode
    -> FilePath
    -> AuxxMode ()
sendTxsFromFile sendActions txsFile = do
    liftIO (BS.readFile txsFile) <&> decodeFull >>= \case
        Left err -> throwM (AuxxException err)
        Right txs -> sendTxs txs
  where
    sendTxs :: [TxAux] -> AuxxMode ()
    sendTxs txAuxes = do
        logInfo $
            sformat
                ("Going to send "%int%" transactions one-by-one")
                (length txAuxes)
        sortedTxAuxes <-
            maybeThrow
                (AuxxException "txs form a cycle")
                (topsortTxAuxes txAuxes)
        CmdCtx {ccPeers} <- getCmdCtx
        let submitOne =
                submitTxRaw
                    (immediateConcurrentConversations sendActions ccPeers)
        mapM_ submitOne sortedTxAuxes<|MERGE_RESOLUTION|>--- conflicted
+++ resolved
@@ -15,10 +15,7 @@
 import           Control.Exception.Safe        (Exception (..), try)
 import           Control.Monad.Except          (runExceptT)
 import qualified Data.ByteString               as BS
-<<<<<<< HEAD
-=======
 import           Data.Default                  (def)
->>>>>>> e60820db
 import qualified Data.HashMap.Strict           as HM
 import           Data.List                     ((!!))
 import qualified Data.List.NonEmpty            as NE
@@ -50,21 +47,13 @@
                                                 mkCoin)
 import           Pos.Core.Configuration        (HasConfiguration, genesisBlockVersionData,
                                                 genesisSecretKeys)
-<<<<<<< HEAD
 import           Pos.Core.Txp                  (TxAux, TxOut (..), TxOutAux (..), txaF)
-=======
->>>>>>> e60820db
 import           Pos.Crypto                    (EncryptedSecretKey, emptyPassphrase,
                                                 encToPublic, fakeSigner, safeToPublic,
                                                 toPublic, withSafeSigners)
 import           Pos.Infra.Configuration       (HasInfraConfiguration)
 import           Pos.Ssc.Configuration         (HasSscConfiguration)
-<<<<<<< HEAD
 import           Pos.Txp                       (topsortTxAuxes)
-=======
-import           Pos.Txp                       (TxAux, TxOut (..), TxOutAux (..),
-                                                topsortTxAuxes, txaF)
->>>>>>> e60820db
 import           Pos.Update.Configuration      (HasUpdateConfiguration)
 import           Pos.Util.CompileInfo          (HasCompileInfo)
 import           Pos.Util.UserSecret           (usWallet, userSecret, wusRootKey)
