--- conflicted
+++ resolved
@@ -140,13 +140,6 @@
     git: https://github.com/avieth/servant-quickcheck.git
     commit: e4e879abca99d0d56015765859fb37af59a81dbb
   extra-dep: true
-# Transient patched version of beam-sqlite with a lower bound on Win32
-- location:
-    git: https://github.com/input-output-hk/beam.git
-    commit: f64933932ba86529f53bb217fb303b5b559c74d0
-  extra-dep: true
-  subdirs:
-    - beam-sqlite
 
 nix:
   shell-file: shell.nix
@@ -195,14 +188,6 @@
 - criterion-1.4.0.0
 # Gauge _and_ criterion? Ok, whatever.
 - gauge-0.2.1
-<<<<<<< HEAD
-- statistics-0.14.0.2
-- validation-0.6.1
-- swagger2-2.2.1
-- beam-core-0.7.2.1
-- beam-migrate-0.3.1.0
-- dns-3.0.4
-=======
 
 # Servant stuff not found on stackage
 - servant-multipart-0.11.1
@@ -226,7 +211,9 @@
 - diagrams-solve-0.1.1
 - SVGFonts-1.6.0.3
 - dual-tree-0.2.1
->>>>>>> 2ff5d790
+
+# Support for wallet's Txmeta tracking
+- sqlite-simple-errors-0.6.1.0
 
 # This is for CI to pass --fast to all dependencies
 apply-ghc-options: everything
