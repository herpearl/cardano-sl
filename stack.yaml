resolver: lts-11.13

flags:
  ether:
    disable-tup-instances: true

extra-package-dbs: []

# util -> networking → binary →  crypto → core → db → [lrc, infra]
#              → [ssc, txp, update, delegation] → block → lib → ...
# Then we have two branches:
# ... → client → generator → [auxx, explorer, wallet] → wallet-new
# ... → [node, tools]
packages:
- util
- util/test
- networking
- binary
- binary/test
- crypto
- crypto/test
- core
- core/test
- db
- lrc
- lrc/test
- infra
- infra/test
- ssc
- txp
- txp/test
- update
- update/test
- delegation
- delegation/test
- block
- block/test
- block/bench
- lib
- generator
- client
- auxx
- explorer
- node
- tools
- wallet
- wallet-new # The new (unreleased) version of the wallet
- node-ipc
- acid-state-exts

# IOHK projects:

# TODO(parsonsmatt): There have been some breaking changes with Plutus for
# cardano-sl and it would be nice to have some help from that team to get this
# updated and back on IOHK.
- location:
    git: https://github.com/avieth/plutus-prototype
    commit: d094be301195fcd8ab864d793f114970426a4478
  extra-dep: true

- location:
    git: https://github.com/input-output-hk/cardano-report-server.git
    commit: 81eea7361a75923f9402fcb7840fb36722dbf88e # master 0.4.10
  extra-dep: true

- location:
    git: https://github.com/input-output-hk/cardano-crypto
    commit: 287cc575fafe86af9d24af9d012c47f9d3f04da0
  extra-dep: true

## Vendored/Forked dependencies
#
# For these projects, please include a note describing:
# 1. why we're using a fork
# 2. what branch the commit is on
# 3. a link to the PR that upstreams the patch
#
# Has support for canonical cbor. This commit is pulled into `master`. I've
# posted a GitHub issue requesting a Hackage release:
# https://github.com/well-typed/cborg/issues/171
- location:
    git: https://github.com/well-typed/cborg
    commit: 3d274c14ca3077c3a081ba7ad57c5182da65c8c1
  subdirs:
  - cborg
  extra-dep: true

# this extra-dep is to avoid printing microseconds with unicode
# no PR upstream was made
# TODO(parsonsmatt): why was this change done?
- location:
    git: https://github.com/serokell/time-units.git
    commit: 6c3747c1ac794f952de996dd7ba8a2f6d63bf132
  extra-dep: true

# not reviewing this too deeply as we're dumping kademlia
- location:
    git: https://github.com/serokell/kademlia.git
    commit: 7120bb4d28e708acd52dfd61d3dca7914fac7d7f # master
  extra-dep: true

# We're waiting on next release: https://github.com/thoughtpolice/hs-ed25519/issues/20
- location:
    git: https://github.com/thoughtpolice/hs-ed25519
    commit: da4247b5b3420120e20451e6a252e2a2ca15b43c
  extra-dep: true

# These three are needed for cardano-sl-networking
#
# This defines a bundle type and attribute:
# https://github.com/haskell-distributed/network-transport/compare/master...serokell:018a50b9042c2115c3ec9c9fd5ca5f28737dd29c?expand=1
# Seems relatively straightforward to PR.
- location:
    git: https://github.com/serokell/network-transport
    commit: 018a50b9042c2115c3ec9c9fd5ca5f28737dd29c
  extra-dep: true

# This doesn't have much difference at all with the upstream master:
# https://github.com/haskell-distributed/network-transport-tcp/compare/master...serokell:3d56652123bd296dc759cd31947eb2a17924e68a?expand=1
# As above, seems relatively straightforward to PR.
- location:
    git: https://github.com/serokell/network-transport-tcp
    commit: 3d56652123bd296dc759cd31947eb2a17924e68a # csl-0.6.0
  extra-dep: true

# This one has more changes:
# https://github.com/haskell-distributed/network-transport-inmemory/compare/master...avieth:5d8ff2b07b9df35cf61329a3d975e2c8cf95c12a?expand=1
# Do we have an issue that documents why we made these changes, so we can make a PR upstream?
- location:
      git: https://github.com/avieth/network-transport-inmemory
      commit: 5d8ff2b07b9df35cf61329a3d975e2c8cf95c12a
  extra-dep: true
<<<<<<< HEAD

=======
- location:
    git: https://github.com/input-output-hk/cardano-crypto
    commit: 33c7ecc6e4bd71c3ea0195e9d796eeace7be22cf
  extra-dep: true
>>>>>>> 1a271090
# Waiting on the flexible types PR to be merged:
# https://github.com/acid-state/acid-state/pull/94
- location:
    git: https://github.com/parsonsmatt/acid-state
    commit: 63ac55ae020655104936d8a90ccc6a939642cd0d
  extra-dep: true

# Required for explorer.
# We forked it because it has some unacceptable version bounds. We didn't
# add any features nor fix any bugs.
- location:
    git: https://github.com/input-output-hk/engine.io.git
    commit: d3c55f51bb81cee7d0d551de930ce65fe7d76756
  extra-dep: true
  subdirs:
    - socket-io
    - engine-io
    - engine-io-wai

# Library has never been released on Hackage yet
- location:
    git: https://github.com/well-typed/canonical-json.git
    commit: 2d261bb971bada1893753b503452d9e6e217bc4a
  extra-dep: true

# Library has never been released on Hackage yet
- location:
    git: https://github.com/input-output-hk/rocksdb-haskell-ng.git
    commit: 49f501a082d745f3b880677220a29cafaa181452
  extra-dep: true

# Because log-warper mainline depends on a lifted-async which depends upon a
# buggy async
- location:
    git: https://github.com/input-output-hk/log-warper.git
    commit: fa925f9dadf239b38e2ffcc35f9d241a9fcb7d55
  extra-dep: true

# Exposes a custom discovery function so you can specify the prefix.
# https://github.com/hedgehogqa/haskell-hedgehog/compare/master...input-output-hk:master
- location:
    git: https://github.com/input-output-hk/haskell-hedgehog.git
    commit: 2c9e51804e8217dff89f5c32cbe0d79ce20bc508
    subdirs:
      - hedgehog
  extra-dep: true

# servant-quickcheck has a doc/doc.cabal file that is poorly specified and this
# breaks the mafia build tool.
- location:
    git: https://github.com/avieth/servant-quickcheck.git
    commit: e4e879abca99d0d56015765859fb37af59a81dbb
  extra-dep: true

nix:
  shell-file: shell.nix

extra-deps:
# Needed to fix an issue with CTX_INIT failing to build on newer openssl
# versions.
- cryptonite-openssl-0.7
# Very important! First release with a fix of 'race' and 'cancel'.
#   https://github.com/simonmar/async/issues/59
#   https://github.com/simonmar/async/issues/81
# It has yet to appear in an LTS.
- async-2.2.1
# There are 2 asyncs -_-
- lifted-async-0.10.0.1

# Serokell-specific utilities not on stackage
- serokell-util-0.8.0
# serokell-util has an upper bound preventing 6.3 for some reason.
# TODO: investigate?
- formatting-6.2.5

# Following 9 are not on stackage.
- pvss-0.2.0
- systemd-1.1.2
- base58-bytestring-0.1.0
- pipes-interleave-1.1.2
- tabl-1.0.3
- loc-0.1.3.2
- json-sop-0.2.0.3
- lens-sop-0.2.0.2
- lzma-clib-5.2.2
# The changelog for directory-1.3.1.1 indicate some potentially important
# bugfixes over directory-1.3.0.2, which is what's on lts-11.
- directory-1.3.1.1
# https://github.com/commercialhaskell/stack/issues/3151
- happy-1.19.5
# Good bug fixes in here.
- criterion-1.4.0.0

# Servant stuff not found on stackage
- servant-multipart-0.11.2
# Because of servant-quickcheck
# It defines serverSatisfiesMgr, but requires a newer hspec.
- hspec-2.5.1
- hspec-core-2.5.1
- hspec-discover-2.5.1

# Graphics stuff not found on stackage.
- Chart-diagrams-1.8.2
- graphviz-2999.19.0.0
- diagrams-core-1.4.1.1
- diagrams-lib-1.4.2
- diagrams-postscript-1.4
- diagrams-svg-1.4.1.1
- diagrams-solve-0.1.1
- SVGFonts-1.6.0.3
- dual-tree-0.2.1

# Support for wallet's Txmeta tracking
- sqlite-simple-errors-0.6.1.0

# Working around a stack issue with rebuilding dependencies
- pretty-show-1.6.16

# This is for CI to pass --fast to all dependencies
apply-ghc-options: everything

# If you find it too restrictive, you can use `scripts/build/cardano-sl.sh' script
ghc-options:
  cardano-sl:             -Werror -fwarn-redundant-constraints
  cardano-sl-auxx:        -Werror -fwarn-redundant-constraints
  cardano-sl-binary:      -Werror -fwarn-redundant-constraints
  cardano-sl-binary-test: -Werror -fwarn-redundant-constraints
  cardano-sl-block:       -Werror -fwarn-redundant-constraints
  cardano-sl-block-bench: -Werror -fwarn-redundant-constraints
  cardano-sl-block-test:  -Werror -fwarn-redundant-constraints
  cardano-sl-client:      -Werror -fwarn-redundant-constraints
  cardano-sl-core:        -Werror -fwarn-redundant-constraints
  cardano-sl-core-test:   -Werror -fwarn-redundant-constraints
  cardano-sl-crypto:      -Werror -fwarn-redundant-constraints
  cardano-sl-crypto-test: -Werror -fwarn-redundant-constraints
  cardano-sl-db:          -Werror -fwarn-redundant-constraints
  cardano-sl-delegation:  -Werror -fwarn-redundant-constraints
  cardano-sl-explorer:    -Werror -fwarn-redundant-constraints
  cardano-sl-generator:   -Werror -fwarn-redundant-constraints
  cardano-sl-infra:       -Werror -fwarn-redundant-constraints
  cardano-sl-lrc:         -Werror -fwarn-redundant-constraints
  cardano-sl-lrc-test:    -Werror -fwarn-redundant-constraints
  cardano-sl-networking:  -Werror -fwarn-redundant-constraints
  cardano-sl-node:        -Werror -fwarn-redundant-constraints
  cardano-sl-ssc:         -Werror -fwarn-redundant-constraints
  cardano-sl-tools:       -Werror -fwarn-redundant-constraints
  cardano-sl-txp:         -Werror -fwarn-redundant-constraints
  cardano-sl-txp-test:    -Werror -fwarn-redundant-constraints
  cardano-sl-update:      -Werror -fwarn-redundant-constraints
  cardano-sl-util:        -Werror -fwarn-redundant-constraints
  cardano-sl-util-test:   -Werror -fwarn-redundant-constraints
  cardano-sl-wallet:      -Werror -fwarn-redundant-constraints
  cardano-sl-wallet-new:  -Werror -fwarn-redundant-constraints
  node-ipc:               -Werror -fwarn-redundant-constraints<|MERGE_RESOLUTION|>--- conflicted
+++ resolved
@@ -65,7 +65,7 @@
 
 - location:
     git: https://github.com/input-output-hk/cardano-crypto
-    commit: 287cc575fafe86af9d24af9d012c47f9d3f04da0
+    commit: 33c7ecc6e4bd71c3ea0195e9d796eeace7be22cf
   extra-dep: true
 
 ## Vendored/Forked dependencies
@@ -130,14 +130,7 @@
       git: https://github.com/avieth/network-transport-inmemory
       commit: 5d8ff2b07b9df35cf61329a3d975e2c8cf95c12a
   extra-dep: true
-<<<<<<< HEAD
-
-=======
-- location:
-    git: https://github.com/input-output-hk/cardano-crypto
-    commit: 33c7ecc6e4bd71c3ea0195e9d796eeace7be22cf
-  extra-dep: true
->>>>>>> 1a271090
+
 # Waiting on the flexible types PR to be merged:
 # https://github.com/acid-state/acid-state/pull/94
 - location:
