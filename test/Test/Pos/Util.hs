--- conflicted
+++ resolved
@@ -26,7 +26,6 @@
        , splitIntoChunks
        ) where
 
-<<<<<<< HEAD
 import Universum
 
 import qualified Data.ByteString       as BS
@@ -44,32 +43,13 @@
 import           Test.Hspec            (Expectation, Selector, Spec, describe,
                                         shouldThrow)
 import           Test.Hspec.QuickCheck (modifyMaxSuccess, prop)
-import           Test.QuickCheck       (Arbitrary (arbitrary), Property, conjoin,
-                                        counterexample, forAll, property, resize,
-                                        suchThat, vectorOf, (.&&.), (===))
-
-import           Test.QuickCheck.Monadic  (PropertyM, stop)
-=======
-import           Universum
-
-import qualified Data.ByteString          as BS
-import           Data.SafeCopy            (SafeCopy, safeGet, safePut)
-import qualified Data.Semigroup           as Semigroup
-import           Data.Serialize           (runGet, runPut)
-import qualified Data.Store               as Store
-import           Data.Tagged              (Tagged (..))
-import           Data.Typeable            (typeRep)
-import           Formatting               (formatToString, int, (%))
-import           Prelude                  (read)
-import           Test.Hspec               (Expectation, Selector, Spec, describe,
-                                           shouldThrow)
-import           Test.Hspec.QuickCheck    (modifyMaxSuccess, prop)
 import           Test.QuickCheck          (Arbitrary (arbitrary), Property, conjoin,
                                            counterexample, forAll, property, resize,
                                            suchThat, vectorOf, (.&&.), (===))
 import           Test.QuickCheck.Gen      (choose)
 import           Test.QuickCheck.Monadic  (PropertyM, pick, stop)
->>>>>>> e689921a
+
+import           Test.QuickCheck.Monadic  (PropertyM, stop)
 import           Test.QuickCheck.Property (Result (..), failed)
 
 import           Pos.Binary               (AsBinaryClass (..), Bi (..))
