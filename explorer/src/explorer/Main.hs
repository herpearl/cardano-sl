--- conflicted
+++ resolved
@@ -87,13 +87,8 @@
         let NodeContext {..} = nrContext
             extraCtx = makeExtraCtx
             explorerModeToRealMode  = runExplorerProd extraCtx
-<<<<<<< HEAD
-         in runRealMode nr $ \diffusion ->
-                explorerModeToRealMode (go (hoistDiffusion (lift . lift) (explorerModeToRealMode) diffusion))
-=======
          in runRealMode pm nr $ \diffusion ->
-                explorerModeToRealMode (go (hoistDiffusion (lift . lift) diffusion))
->>>>>>> e24a7c11
+                explorerModeToRealMode (go (hoistDiffusion (lift . lift) explorerModeToRealMode diffusion))
 
     nodeArgs :: NodeArgs
     nodeArgs = NodeArgs { behaviorConfigPath = Nothing }