--- conflicted
+++ resolved
@@ -9,52 +9,24 @@
 
 import           Universum
 
-<<<<<<< HEAD
-import           Data.Default        (def)
-import           Mockable            (Catch, Fork, Mockable, Throw)
-import           System.Wlog         (LoggerName, WithLogger)
-
-import qualified Pos.Client.CLI      as CLI
-import           Pos.Constants       (isDevelopment)
-import           Pos.Core.Types      (Timestamp (..))
-import           Pos.Crypto          (VssKeyPair)
-import           Pos.Genesis         (devBalancesDistr, devGenesisContext,
-                                      genesisContextProduction)
-import           Pos.Launcher        (BaseParams (..), LoggingParams (..),
-                                      NodeParams (..))
-import           Pos.Network.CLI     (intNetworkConfigOpts)
-import           Pos.Ssc.GodTossing  (GtParams (..))
-import           Pos.Update.Params   (UpdateParams (..))
-import           Pos.Util.UserSecret (peekUserSecret)
-
-import           ExplorerOptions     (Args (..))
-import           Secrets             (updateUserSecretVSS, userSecretWithGenesisKey)
-=======
 import           Data.Default                     (def)
 import           Mockable                         (Catch, Fork, Mockable, Throw)
 import           System.Wlog                      (LoggerName, WithLogger)
 
-import qualified Data.ByteString.Char8 as BS8 (unpack)
-import qualified Network.Transport.TCP as TCP (TCPAddr (..), TCPAddrInfo (..))
 import qualified Pos.Client.CLI                   as CLI
 import           Pos.Core.Configuration           (HasConfiguration)
 import           Pos.Crypto                       (VssKeyPair)
 import           Pos.Launcher                     (BaseParams (..), LoggingParams (..),
-                                                   NodeParams (..), TransportParams (..))
+                                                   NodeParams (..))
 import           Pos.Network.CLI                  (intNetworkConfigOpts)
-import           Pos.Network.Types                (NetworkConfig (..), Topology (..))
 import           Pos.Ssc.GodTossing               (GtParams (..))
 import           Pos.Ssc.GodTossing.Configuration (HasGtConfiguration)
 import           Pos.Update.Params                (UpdateParams (..))
-import           Pos.Util.TimeWarp                (NetworkAddress, readAddrFile)
 import           Pos.Util.UserSecret              (peekUserSecret)
 
 import           ExplorerOptions                  (Args (..))
 import           Secrets                          (updateUserSecretVSS,
                                                    userSecretWithGenesisKey)
->>>>>>> e74686f7
-
-
 
 gtSscParams :: Args -> VssKeyPair -> GtParams
 gtSscParams Args {..} vssSK =
