{-# LANGUAGE AllowAmbiguousTypes #-}
{-# LANGUAGE CPP                 #-}
{-# LANGUAGE InstanceSigs        #-}
{-# LANGUAGE RankNTypes          #-}
{-# LANGUAGE TemplateHaskell     #-}
{-# LANGUAGE TypeFamilies        #-}

module Pos.Client.Txp.History
       ( TxHistoryEntry(..)
       , thTxId
       , thTx
       , thInputs
       , thDifficulty
       , thOutputAddrs
       , thTimestamp
       , _thInputAddrs

       , MonadTxHistory(..)

       , GenesisToil
       , runGenesisToil

       -- * History derivation
       , getRelatedTxsByAddrs
       , deriveAddrHistory
       , deriveAddrHistoryBlk
       , getBlockHistoryDefault
       , getLocalHistoryDefault
       , saveTxDefault
       ) where

import           Universum

import           Control.Lens                 (makeLenses)
import           Control.Monad.Trans          (MonadTrans)
import           Control.Monad.Trans.Control  (MonadBaseControl)
import           Control.Monad.Trans.Identity (IdentityT (..))
import           Data.Coerce                  (coerce)
import           Data.DList                   (DList)
import qualified Data.DList                   as DL
import qualified Data.Map.Strict              as M (lookup)
import qualified Data.Text.Buildable
import qualified Ether
import           Formatting                   (bprint, build, (%))
import           Mockable                     (CurrentTime, Mockable)
import           Serokell.Util.Text           (listJson)
import           System.Wlog                  (WithLogger)

import           Pos.Block.Core               (Block, MainBlock, mainBlockSlot,
                                               mainBlockTxPayload)
import           Pos.Block.Types              (Blund)
import           Pos.Context                  (genesisBlock0M, genesisUtxoM)
import           Pos.Core                     (Address, ChainDifficulty, HasCoreConstants,
                                               HeaderHash, Timestamp (..), difficultyL,
                                               headerHash)
import           Pos.Crypto                   (WithHash (..), withHash)
import           Pos.DB                       (MonadDBRead, MonadGState, MonadRealDB)
import           Pos.DB.Block                 (MonadBlockDB)
import           Pos.Genesis                  (GenesisUtxo (..), GenesisWStakeholders)
import qualified Pos.GState                   as GS
<<<<<<< HEAD
=======
import           Pos.Infra.Semaphore          (BlkSemaphore)
>>>>>>> e836a1c0
import           Pos.Slotting                 (MonadSlots, getSlotStartPure,
                                               getSystemStartM)
import           Pos.Ssc.Class                (SscHelpersClass)
import           Pos.Util.Util                (HasLens (..), HasLens')
#ifdef WITH_EXPLORER
import           Pos.Explorer.Txp.Local       (eTxProcessTransaction)
#else
import           Pos.Txp                      (txProcessTransaction)
#endif
import           Pos.Txp                      (MonadTxpMem, MonadUtxo, MonadUtxoRead,
                                               ToilT, Tx (..), TxAux (..), TxId, TxOut,
                                               TxOutAux (..), TxWitness, TxpError (..),
                                               applyTxToUtxo, evalToilTEmpty,
                                               flattenTxPayload, getLocalTxs, runDBToil,
                                               topsortTxs, txOutAddress, utxoGet)
import           Pos.Util                     (eitherToThrow, maybeThrow)
import           Pos.WorkMode.Class           (TxpExtra_TMP)

-- Remove this once there's no #ifdef-ed Pos.Txp import
{-# ANN module ("HLint: ignore Use fewer imports" :: Text) #-}

----------------------------------------------------------------------
-- Deduction of history
----------------------------------------------------------------------

-- | For given tx, gives list of source addresses of this tx, with respective 'TxIn's
getSenders :: MonadUtxoRead m => Tx -> m [TxOut]
getSenders UnsafeTx {..} = do
    utxo <- catMaybes <$> mapM utxoGet (toList _txInputs)
    return $ toaOut <$> utxo

-- | Datatype for returning info about tx history
data TxHistoryEntry = THEntry
    { _thTxId        :: !TxId
    , _thTx          :: !Tx
    , _thDifficulty  :: !(Maybe ChainDifficulty)
    , _thInputs      :: ![TxOut]
    , _thOutputAddrs :: ![Address]
    , _thTimestamp   :: !(Maybe Timestamp)
    } deriving (Show, Eq, Generic)

-- | Remained for compatibility
_thInputAddrs :: TxHistoryEntry -> [Address]
_thInputAddrs = map txOutAddress . _thInputs

makeLenses ''TxHistoryEntry

instance Buildable TxHistoryEntry where
    build THEntry {..} =
        bprint
            ("{ id="%build%" inputs="%listJson%" outputs="%listJson
             %" diff="%build%" time="%build%" }")
            _thTxId
            _thInputs
            _thOutputAddrs
            _thDifficulty
            _thTimestamp

-- | Select transactions by predicate on related addresses
getTxsByPredicate
    :: MonadUtxo m
    => ([Address] -> Bool)
    -> Maybe ChainDifficulty
    -> Maybe Timestamp
    -> [(WithHash Tx, TxWitness)]
    -> m [TxHistoryEntry]
getTxsByPredicate pr mDiff mTs txs = go txs []
  where
    go [] acc = return acc
    go ((wh@(WithHash tx txId), _wit) : rest) acc = do
        inputs <- getSenders tx
        let outgoings = toList $ txOutAddress <$> _txOutputs tx
        let incomings = map txOutAddress inputs

        applyTxToUtxo wh

        let acc' = if pr (incomings ++ outgoings)
                   then (THEntry txId tx mDiff inputs outgoings mTs : acc)
                   else acc
        go rest acc'

-- | Select transactions related to one of given addresses
getRelatedTxsByAddrs
    :: MonadUtxo m
    => [Address]
    -> Maybe ChainDifficulty
    -> Maybe Timestamp
    -> [(WithHash Tx, TxWitness)]
    -> m [TxHistoryEntry]
getRelatedTxsByAddrs addrs = getTxsByPredicate $ any (`elem` addrs)

-- | Given a full blockchain, derive address history and Utxo
-- TODO: Such functionality will still be useful for merging
-- blockchains when wallet state is ready, but some metadata for
-- Tx will be required.
deriveAddrHistory
    :: MonadUtxo m
    => [Address] -> [Block ssc] -> m [TxHistoryEntry]
deriveAddrHistory addrs chain =
    DL.toList <$> foldrM (flip $ deriveAddrHistoryBlk addrs $ const Nothing) mempty chain

deriveAddrHistoryBlk
    :: MonadUtxo m
    => [Address]
    -> (MainBlock ssc -> Maybe Timestamp)
    -> DList TxHistoryEntry
    -> Block ssc
    -> m (DList TxHistoryEntry)
deriveAddrHistoryBlk _ _ hist (Left _) = pure hist
deriveAddrHistoryBlk addrs getTs hist (Right blk) = do
    let mapper TxAux {..} = (withHash taTx, taWitness)
        difficulty = blk ^. difficultyL
        mTimestamp = getTs blk
    txs <- getRelatedTxsByAddrs addrs (Just difficulty) mTimestamp $
           map mapper . flattenTxPayload $
           blk ^. mainBlockTxPayload
    return $ DL.fromList txs <> hist

----------------------------------------------------------------------------
-- GenesisToil
----------------------------------------------------------------------------

-- | Identity wrapper to use genesis utxo in context as `MonadUtxoRead` instance
-- TODO: probably should be moved elsewhere; `Pos.Txp.Toil` is not possible, because
-- of dependency on `Pos.Context` from main package
data GenesisToilTag

type GenesisToil = Ether.TaggedTrans GenesisToilTag IdentityT

runGenesisToil :: GenesisToil m a -> m a
runGenesisToil = coerce

instance (Monad m, MonadReader ctx m, HasLens GenesisUtxo ctx GenesisUtxo) =>
         MonadUtxoRead (GenesisToil m) where
    utxoGet txIn = M.lookup txIn . unGenesisUtxo <$> genesisUtxoM

----------------------------------------------------------------------------
-- MonadTxHistory
----------------------------------------------------------------------------

-- | A class which have methods to get transaction history
class (Monad m, SscHelpersClass ssc) => MonadTxHistory ssc m | m -> ssc where
    getBlockHistory
        :: SscHelpersClass ssc
        => [Address] -> m (DList TxHistoryEntry)
    getLocalHistory
        :: [Address] -> m (DList TxHistoryEntry)
    saveTx :: (TxId, TxAux) -> m ()

    default getBlockHistory
        :: (MonadTrans t, MonadTxHistory ssc m', t m' ~ m)
        => [Address] -> m (DList TxHistoryEntry)
    getBlockHistory = lift . getBlockHistory

    default getLocalHistory
        :: (MonadTrans t, MonadTxHistory ssc m', t m' ~ m)
        => [Address] -> m (DList TxHistoryEntry)
    getLocalHistory = lift . getLocalHistory

    default saveTx :: (MonadTrans t, MonadTxHistory ssc m', t m' ~ m) => (TxId, TxAux) -> m ()
    saveTx = lift . saveTx

instance {-# OVERLAPPABLE #-}
    (MonadTxHistory ssc m, MonadTrans t, Monad (t m)) =>
        MonadTxHistory ssc (t m)

type TxHistoryEnv ctx m =
    ( MonadRealDB ctx m
    , MonadDBRead m
    , MonadGState m
    , MonadMask m
    , WithLogger m
    , MonadSlots ctx m
    , MonadReader ctx m
    , HasLens GenesisUtxo ctx GenesisUtxo
    , HasLens GenesisWStakeholders ctx GenesisWStakeholders
    , MonadTxpMem TxpExtra_TMP ctx m
    , HasLens' ctx BlkSemaphore
    , MonadBaseControl IO m
    , Mockable CurrentTime m
    )

type TxHistoryEnv' ssc ctx m =
    ( MonadBlockDB ssc m
    , TxHistoryEnv ctx m
    )

type GenesisHistoryFetcher m = ToilT () (GenesisToil m)

getBlockHistoryDefault
    :: forall ssc ctx m. (HasCoreConstants, SscHelpersClass ssc, TxHistoryEnv' ssc ctx m)
    => [Address] -> m (DList TxHistoryEntry)
getBlockHistoryDefault addrs = do
    bot         <- headerHash <$> genesisBlock0M @ssc
    sd          <- GS.getSlottingData
    systemStart <- getSystemStartM

    let fromBlund :: Blund ssc -> GenesisHistoryFetcher m (Block ssc)
        fromBlund = pure . fst

        getBlockTimestamp :: MainBlock ssc -> Maybe Timestamp
        getBlockTimestamp blk = getSlotStartPure systemStart (blk ^. mainBlockSlot) sd

        blockFetcher :: HeaderHash -> GenesisHistoryFetcher m (DList TxHistoryEntry)
        blockFetcher start = GS.foldlUpWhileM fromBlund start (const $ const True)
            (deriveAddrHistoryBlk addrs getBlockTimestamp) mempty

    runGenesisToil . evalToilTEmpty $ blockFetcher bot

getLocalHistoryDefault
    :: forall ctx m. TxHistoryEnv ctx m
    => [Address] -> m (DList TxHistoryEntry)
getLocalHistoryDefault addrs = runDBToil . evalToilTEmpty $ do
    let mapper (txid, TxAux {..}) =
            (WithHash taTx txid, taWitness)
        topsortErr = TxpInternalError
            "getLocalHistory: transactions couldn't be topsorted!"
    ltxs <- lift $ map mapper <$> getLocalTxs
    txs <- getRelatedTxsByAddrs addrs Nothing Nothing =<<
           maybeThrow topsortErr (topsortTxs (view _1) ltxs)
    return $ DL.fromList txs

saveTxDefault :: TxHistoryEnv ctx m => (TxId, TxAux) -> m ()
saveTxDefault txw = do
#ifdef WITH_EXPLORER
    res <- eTxProcessTransaction txw
#else
    res <- txProcessTransaction txw
#endif
    eitherToThrow res<|MERGE_RESOLUTION|>--- conflicted
+++ resolved
@@ -58,10 +58,7 @@
 import           Pos.DB.Block                 (MonadBlockDB)
 import           Pos.Genesis                  (GenesisUtxo (..), GenesisWStakeholders)
 import qualified Pos.GState                   as GS
-<<<<<<< HEAD
-=======
 import           Pos.Infra.Semaphore          (BlkSemaphore)
->>>>>>> e836a1c0
 import           Pos.Slotting                 (MonadSlots, getSlotStartPure,
                                                getSystemStartM)
 import           Pos.Ssc.Class                (SscHelpersClass)
