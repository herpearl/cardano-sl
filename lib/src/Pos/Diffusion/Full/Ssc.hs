--- conflicted
+++ resolved
@@ -32,15 +32,9 @@
 import           Pos.Infra.Network.Types (Bucket)
 import           Pos.Logic.Types (Logic (..))
 import qualified Pos.Logic.Types as KV (KeyVal (..))
-<<<<<<< HEAD
-import           Pos.Ssc.Message (MCCommitment (..), MCOpening (..), MCShares (..),
-                                  MCVssCertificate (..))
-import           Pos.Util.Trace.Named (TraceNamed)
-=======
 import           Pos.Ssc.Message (MCCommitment (..), MCOpening (..),
                      MCShares (..), MCVssCertificate (..))
-import           Pos.Util.Trace (Severity, Trace)
->>>>>>> c793d4f2
+import           Pos.Util.Trace.Named (TraceNamed)
 
 sscListeners
     :: TraceNamed IO
