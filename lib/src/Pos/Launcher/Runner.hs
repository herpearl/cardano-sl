{-# LANGUAGE AllowAmbiguousTypes #-}
{-# LANGUAGE CPP                 #-}
{-# LANGUAGE RankNTypes          #-}

-- | Runners in various modes.

module Pos.Launcher.Runner
       ( -- * High level runners
         runRealMode

       , elimRealMode

       -- * Exported for custom usage in CLI utils
       , runServer
       ) where

import           Universum

import           Control.Monad.Fix (MonadFix)
import qualified Control.Monad.Reader as Mtl
import           Data.Default (Default)
import           JsonLog (jsonLog)
import           Mockable (race)
import           Mockable.Production (Production (..))
import           System.Exit (ExitCode (..))

import           Pos.Binary ()
import           Pos.Block.Configuration (HasBlockConfiguration, recoveryHeadersMessage)
import           Pos.Communication (ActionSpec (..), OutSpecs (..))
import           Pos.Configuration (HasNodeConfiguration, networkConnectionTimeout)
import           Pos.Core.Configuration (HasProtocolConstants, protocolConstants)
import           Pos.Context.Context (NodeContext (..))
import           Pos.Crypto.Configuration (HasProtocolMagic, protocolMagic)
import           Pos.Diffusion.Full (diffusionLayerFull, FullDiffusionConfiguration (..))
import           Pos.Diffusion.Full.Types (DiffusionWorkMode)
import           Pos.Diffusion.Types (Diffusion (..), DiffusionLayer (..))
import           Pos.Launcher.Configuration (HasConfigurations)
import           Pos.Launcher.Param (BaseParams (..), LoggingParams (..), NodeParams (..))
import           Pos.Launcher.Resource (NodeResources (..))
import           Pos.Logic.Full (LogicWorkMode, logicLayerFull)
import           Pos.Logic.Types (LogicLayer (..))
import           Pos.Network.Types (NetworkConfig (..), topologyRoute53HealthCheckEnabled)
import           Pos.Recovery.Instance ()
import           Pos.Reporting.Ekg (EkgNodeMetrics (..), registerEkgMetrics, withEkgServer)
import           Pos.Reporting.Statsd (withStatsd)
import           Pos.Shutdown (HasShutdownContext, waitForShutdown)
import           Pos.Txp (MonadTxpLocal)
import           Pos.Update.Configuration (lastKnownBlockVersion)
import           Pos.Util.CompileInfo (HasCompileInfo)
import           Pos.Util.JsonLog.Events (JLEvent (JLTxReceived), JsonLogConfig (..),
                                          jsonLogConfigFromHandle)
import           Pos.Web.Server (withRoute53HealthCheckApplication)
import           Pos.WorkMode (RealMode, RealModeContext (..))

----------------------------------------------------------------------------
-- High level runners
----------------------------------------------------------------------------

-- | Run activity in something convertible to 'RealMode' and back.
runRealMode
    :: forall ext a.
       ( Default ext
       , HasCompileInfo
       , HasConfigurations
       , MonadTxpLocal (RealMode ext)
       -- MonadTxpLocal is meh,
       -- we can't remove @ext@ from @RealMode@ because
       -- explorer and wallet use RealMode,
       -- though they should use only @RealModeContext@
       )
    => NodeResources ext
    -> (ActionSpec (RealMode ext) a, OutSpecs)
    -> Production a
runRealMode nr@NodeResources {..} (actionSpec, outSpecs) =
    elimRealMode nr $ runServer
        (runProduction . elimRealMode nr)
        ncNodeParams
        (EkgNodeMetrics nrEkgStore (runProduction . elimRealMode nr))
        outSpecs
        actionSpec
  where
    NodeContext {..} = nrContext

-- | RealMode runner: creates a JSON log configuration and uses the
-- resources provided to eliminate the RealMode, yielding a Production (IO).
elimRealMode
    :: forall t ext .
       ( HasConfigurations
       , HasCompileInfo
       , MonadTxpLocal (RealMode ext)
       )
    => NodeResources ext
    -> RealMode ext t
    -> Production t
elimRealMode NodeResources {..} action = do
    jsonLogConfig <- maybe
        (pure JsonLogDisabled)
        jsonLogConfigFromHandle
        nrJLogHandle
    Mtl.runReaderT action (rmc jsonLogConfig)
  where
    NodeContext {..} = nrContext
    NodeParams {..} = ncNodeParams
    NetworkConfig {..} = ncNetworkConfig
    LoggingParams {..} = bpLoggingParams npBaseParams
    rmc jlConf = RealModeContext
        nrDBs
        nrSscState
        nrTxpState
        nrDlgState
        jlConf
        lpDefaultName
        nrContext

-- | "Batteries-included" server.
-- Bring up a full diffusion layer over a TCP transport and use it to run some
-- action. Also brings up ekg monitoring, route53 health check, statds,
-- according to parameters.
-- Uses magic Data.Reflection configuration for the protocol constants,
-- network connection timeout (nt-tcp), and, and the 'recoveryHeadersMessage'
-- number.
runServer
    :: forall ctx m t .
       ( DiffusionWorkMode m
       , LogicWorkMode ctx m
       , HasShutdownContext ctx
       , MonadFix m
       , HasProtocolMagic
       , HasProtocolConstants
       , HasBlockConfiguration
       , HasNodeConfiguration
       )
    => (forall y . m y -> IO y)
    -> NodeParams
    -> EkgNodeMetrics m
    -> OutSpecs
    -> ActionSpec m t
    -> m t
runServer runIO NodeParams {..} ekgNodeMetrics _ (ActionSpec act) =
<<<<<<< HEAD
    exitOnShutdown . logicLayerFull (jsonLog . JLTxReceived) $ \logicLayer ->
        bracketTransportTCP networkConnectionTimeout tcpAddr $ \transport ->
            diffusionLayerFull runIO npNetworkConfig lastKnownBlockVersion protocolMagic protocolConstants recoveryHeadersMessage transport (Just ekgNodeMetrics) $ \withLogic -> do
                diffusionLayer <- withLogic (logic logicLayer)
                when npEnableMetrics (registerEkgMetrics ekgStore)
                runLogicLayer logicLayer $
                    runDiffusionLayer diffusionLayer $
                    maybeWithRoute53 (enmElim ekgNodeMetrics (healthStatus (diffusion diffusionLayer))) $
                    maybeWithEkg $
                    maybeWithStatsd $
                    act (diffusion diffusionLayer)
=======
    exitOnShutdown . logicLayerFull jsonLog $ \logicLayer ->
        diffusionLayerFull runIO fdconf npNetworkConfig (Just ekgNodeMetrics) (logic logicLayer) $ \diffusionLayer -> do
            when npEnableMetrics (registerEkgMetrics ekgStore)
            runLogicLayer logicLayer $
                runDiffusionLayer diffusionLayer $
                maybeWithRoute53 (enmElim ekgNodeMetrics (healthStatus (diffusion diffusionLayer))) $
                maybeWithEkg $
                maybeWithStatsd $
                act (diffusion diffusionLayer)
>>>>>>> 339b06ba
  where
    fdconf = FullDiffusionConfiguration
        { fdcProtocolMagic = protocolMagic
        , fdcProtocolConstants = protocolConstants
        , fdcRecoveryHeadersMessage = recoveryHeadersMessage
        , fdcLastKnownBlockVersion = lastKnownBlockVersion
        , fdcConvEstablishTimeout = networkConnectionTimeout
        }
    exitOnShutdown action = do
        _ <- race waitForShutdown action
        exitWith (ExitFailure 20) -- special exit code to indicate an update
    ekgStore = enmStore ekgNodeMetrics
    (hcHost, hcPort) = case npRoute53Params of
        Nothing         -> ("127.0.0.1", 3030)
        Just (hst, prt) -> (decodeUtf8 hst, fromIntegral prt)
    maybeWithRoute53 mStatus = case topologyRoute53HealthCheckEnabled (ncTopology npNetworkConfig) of
        True  -> withRoute53HealthCheckApplication mStatus hcHost hcPort
        False -> identity
    maybeWithEkg = case (npEnableMetrics, npEkgParams) of
        (True, Just ekgParams) -> withEkgServer ekgParams ekgStore
        _                      -> identity
    maybeWithStatsd = case (npEnableMetrics, npStatsdParams) of
        (True, Just sdParams) -> withStatsd sdParams ekgStore
        _                     -> identity<|MERGE_RESOLUTION|>--- conflicted
+++ resolved
@@ -28,10 +28,10 @@
 import           Pos.Block.Configuration (HasBlockConfiguration, recoveryHeadersMessage)
 import           Pos.Communication (ActionSpec (..), OutSpecs (..))
 import           Pos.Configuration (HasNodeConfiguration, networkConnectionTimeout)
+import           Pos.Context.Context (NodeContext (..))
 import           Pos.Core.Configuration (HasProtocolConstants, protocolConstants)
-import           Pos.Context.Context (NodeContext (..))
 import           Pos.Crypto.Configuration (HasProtocolMagic, protocolMagic)
-import           Pos.Diffusion.Full (diffusionLayerFull, FullDiffusionConfiguration (..))
+import           Pos.Diffusion.Full (FullDiffusionConfiguration (..), diffusionLayerFull)
 import           Pos.Diffusion.Full.Types (DiffusionWorkMode)
 import           Pos.Diffusion.Types (Diffusion (..), DiffusionLayer (..))
 import           Pos.Launcher.Configuration (HasConfigurations)
@@ -137,20 +137,7 @@
     -> ActionSpec m t
     -> m t
 runServer runIO NodeParams {..} ekgNodeMetrics _ (ActionSpec act) =
-<<<<<<< HEAD
     exitOnShutdown . logicLayerFull (jsonLog . JLTxReceived) $ \logicLayer ->
-        bracketTransportTCP networkConnectionTimeout tcpAddr $ \transport ->
-            diffusionLayerFull runIO npNetworkConfig lastKnownBlockVersion protocolMagic protocolConstants recoveryHeadersMessage transport (Just ekgNodeMetrics) $ \withLogic -> do
-                diffusionLayer <- withLogic (logic logicLayer)
-                when npEnableMetrics (registerEkgMetrics ekgStore)
-                runLogicLayer logicLayer $
-                    runDiffusionLayer diffusionLayer $
-                    maybeWithRoute53 (enmElim ekgNodeMetrics (healthStatus (diffusion diffusionLayer))) $
-                    maybeWithEkg $
-                    maybeWithStatsd $
-                    act (diffusion diffusionLayer)
-=======
-    exitOnShutdown . logicLayerFull jsonLog $ \logicLayer ->
         diffusionLayerFull runIO fdconf npNetworkConfig (Just ekgNodeMetrics) (logic logicLayer) $ \diffusionLayer -> do
             when npEnableMetrics (registerEkgMetrics ekgStore)
             runLogicLayer logicLayer $
@@ -159,7 +146,6 @@
                 maybeWithEkg $
                 maybeWithStatsd $
                 act (diffusion diffusionLayer)
->>>>>>> 339b06ba
   where
     fdconf = FullDiffusionConfiguration
         { fdcProtocolMagic = protocolMagic
