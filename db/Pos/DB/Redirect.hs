{-# LANGUAGE RankNTypes          #-}
{-# LANGUAGE ScopedTypeVariables #-}
{-# LANGUAGE TypeFamilies        #-}

-- | Redirects enable instances of some type classes.
-- Here it is related to type classes from 'Pos.DB.Class'.

module Pos.DB.Redirect
       ( DBPureRedirect
       , runDBPureRedirect
       , dbGetDefault
       , dbPutDefault
       , dbWriteBatchDefault
       , dbDeleteDefault
       ) where

import           Universum

import           Control.Monad.Trans.Identity (IdentityT (..))
import           Control.Monad.Trans.Resource (MonadResource)
import qualified Data.ByteString              as BS (isPrefixOf)
import           Data.Coerce                  (coerce)
import           Data.Conduit                 (ConduitM, Source, bracketP, yield)
import qualified Database.RocksDB             as Rocks
import qualified Ether
import           Formatting                   (sformat, shown, string, (%))

<<<<<<< HEAD
import qualified Database.RocksDB             as Rocks
import           Pos.DB.BatchOp               (rocksWriteBatch)
import           Pos.DB.Class                 (DBTag, MonadDB (..), MonadDBRead (..),
=======
import           Pos.Binary.Class             (Bi)
import           Pos.DB.BatchOp               (rocksWriteBatch)
import           Pos.DB.Class                 (DBIteratorClass (..), DBTag, IterType,
                                               MonadDB (..), MonadDBRead (..),
>>>>>>> 763822c4
                                               MonadRealDB, dbTagToLens, getNodeDBs)
import           Pos.DB.Error                 (DBError (DBMalformed))
import           Pos.DB.Functions             (rocksDecodeMaybe, rocksDecodeMaybeWP,
                                               rocksDelete, rocksGetBytes, rocksPutBytes)
import           Pos.DB.Types                 (DB (..))
import           Pos.Util.Util                (maybeThrow)


data DBPureRedirectTag

type DBPureRedirect =
    Ether.TaggedTrans DBPureRedirectTag IdentityT

runDBPureRedirect :: DBPureRedirect m a -> m a
runDBPureRedirect = coerce

dbGetDefault :: MonadRealDB m => DBTag -> ByteString -> m (Maybe ByteString)
dbGetDefault tag key = do
    db <- view (dbTagToLens tag) <$> getNodeDBs
    rocksGetBytes key db

dbPutDefault :: MonadRealDB m => DBTag -> ByteString -> ByteString -> m ()
dbPutDefault tag key val = do
    db <- view (dbTagToLens tag) <$> getNodeDBs
    rocksPutBytes key val db

dbWriteBatchDefault :: MonadRealDB m => DBTag -> [Rocks.BatchOp] -> m ()
dbWriteBatchDefault tag batch = do
    db <- view (dbTagToLens tag) <$> getNodeDBs
    rocksWriteBatch batch db

dbDeleteDefault :: MonadRealDB m => DBTag -> ByteString -> m ()
dbDeleteDefault tag key = do
    db <- view (dbTagToLens tag) <$> getNodeDBs
    rocksDelete key db

instance
    (MonadRealDB m, t ~ IdentityT) =>
        MonadDBRead (Ether.TaggedTrans DBPureRedirectTag t m)
  where
<<<<<<< HEAD
    dbGet = dbGetDefault
=======
    dbGet tag key = do
        db <- view (dbTagToLens tag) <$> getNodeDBs
        rocksGetBytes key db
    dbIterSource tag p = iteratorSource tag p
>>>>>>> 763822c4

instance
    (MonadRealDB m, t ~ IdentityT) =>
        MonadDB (Ether.TaggedTrans DBPureRedirectTag t m)
  where
<<<<<<< HEAD
    dbPut = dbPutDefault
    dbWriteBatch = dbWriteBatchDefault
    dbDelete = dbDeleteDefault
=======
    dbPut tag key val = do
        db <- view (dbTagToLens tag) <$> getNodeDBs
        rocksPutBytes key val db
    dbWriteBatch tag batch = do
        db <- view (dbTagToLens tag) <$> getNodeDBs
        rocksWriteBatch batch db
    dbDelete tag key = do
        db <- view (dbTagToLens tag) <$> getNodeDBs
        rocksDelete key db

-- | Conduit source built from rocks iterator.
iteratorSource ::
       forall m i.
       ( MonadRealDB m
       , MonadResource m
       , DBIteratorClass i
       , Bi (IterKey i)
       , Bi (IterValue i)
       )
    => DBTag
    -> Proxy i
    -> Source m (IterType i)
iteratorSource tag _ = do
    DB{..} <- view (dbTagToLens tag) <$> lift getNodeDBs
    let createIter = Rocks.createIter rocksDB rocksReadOpts
    let releaseIter i = Rocks.releaseIter i
    let action iter = do
            Rocks.iterSeek iter (iterKeyPrefix @i)
            produce iter
    bracketP createIter releaseIter action
 where
    produce :: Rocks.Iterator -> Source m (IterType i)
    produce it = do
        entryStr <- processRes =<< Rocks.iterEntry it
        case entryStr of
            Nothing -> pass
            Just e -> do
                yield e
                Rocks.iterNext it
                produce it
    processRes ::
           (Bi (IterKey i), Bi (IterValue i))
        => Maybe (ByteString, ByteString)
        -> ConduitM () (IterType i) m (Maybe (IterType i))
    processRes Nothing = pure Nothing
    processRes (Just (key, val))
        | BS.isPrefixOf (iterKeyPrefix @i) key = do
            k <- maybeThrow (DBMalformed $ fmt key "key invalid")
                            (rocksDecodeMaybeWP @i key)
            v <- maybeThrow (DBMalformed $ fmt key "value invalid")
                            (rocksDecodeMaybe val)
            pure $ Just (k, v)
        | otherwise = pure Nothing
    fmt key err =
        sformat
            ("Iterator entry with keyPrefix = "%shown%" is malformed: \
             \key = "%shown%", err: " %string)
            (iterKeyPrefix @i) key err
>>>>>>> 763822c4
<|MERGE_RESOLUTION|>--- conflicted
+++ resolved
@@ -6,9 +6,8 @@
 -- Here it is related to type classes from 'Pos.DB.Class'.
 
 module Pos.DB.Redirect
-       ( DBPureRedirect
-       , runDBPureRedirect
-       , dbGetDefault
+       ( dbGetDefault
+       , dbIterSourceDefault
        , dbPutDefault
        , dbWriteBatchDefault
        , dbDeleteDefault
@@ -16,25 +15,15 @@
 
 import           Universum
 
-import           Control.Monad.Trans.Identity (IdentityT (..))
 import           Control.Monad.Trans.Resource (MonadResource)
 import qualified Data.ByteString              as BS (isPrefixOf)
-import           Data.Coerce                  (coerce)
 import           Data.Conduit                 (ConduitM, Source, bracketP, yield)
 import qualified Database.RocksDB             as Rocks
-import qualified Ether
 import           Formatting                   (sformat, shown, string, (%))
 
-<<<<<<< HEAD
-import qualified Database.RocksDB             as Rocks
-import           Pos.DB.BatchOp               (rocksWriteBatch)
-import           Pos.DB.Class                 (DBTag, MonadDB (..), MonadDBRead (..),
-=======
 import           Pos.Binary.Class             (Bi)
 import           Pos.DB.BatchOp               (rocksWriteBatch)
 import           Pos.DB.Class                 (DBIteratorClass (..), DBTag, IterType,
-                                               MonadDB (..), MonadDBRead (..),
->>>>>>> 763822c4
                                                MonadRealDB, dbTagToLens, getNodeDBs)
 import           Pos.DB.Error                 (DBError (DBMalformed))
 import           Pos.DB.Functions             (rocksDecodeMaybe, rocksDecodeMaybeWP,
@@ -42,14 +31,6 @@
 import           Pos.DB.Types                 (DB (..))
 import           Pos.Util.Util                (maybeThrow)
 
-
-data DBPureRedirectTag
-
-type DBPureRedirect =
-    Ether.TaggedTrans DBPureRedirectTag IdentityT
-
-runDBPureRedirect :: DBPureRedirect m a -> m a
-runDBPureRedirect = coerce
 
 dbGetDefault :: MonadRealDB m => DBTag -> ByteString -> m (Maybe ByteString)
 dbGetDefault tag key = do
@@ -71,40 +52,8 @@
     db <- view (dbTagToLens tag) <$> getNodeDBs
     rocksDelete key db
 
-instance
-    (MonadRealDB m, t ~ IdentityT) =>
-        MonadDBRead (Ether.TaggedTrans DBPureRedirectTag t m)
-  where
-<<<<<<< HEAD
-    dbGet = dbGetDefault
-=======
-    dbGet tag key = do
-        db <- view (dbTagToLens tag) <$> getNodeDBs
-        rocksGetBytes key db
-    dbIterSource tag p = iteratorSource tag p
->>>>>>> 763822c4
-
-instance
-    (MonadRealDB m, t ~ IdentityT) =>
-        MonadDB (Ether.TaggedTrans DBPureRedirectTag t m)
-  where
-<<<<<<< HEAD
-    dbPut = dbPutDefault
-    dbWriteBatch = dbWriteBatchDefault
-    dbDelete = dbDeleteDefault
-=======
-    dbPut tag key val = do
-        db <- view (dbTagToLens tag) <$> getNodeDBs
-        rocksPutBytes key val db
-    dbWriteBatch tag batch = do
-        db <- view (dbTagToLens tag) <$> getNodeDBs
-        rocksWriteBatch batch db
-    dbDelete tag key = do
-        db <- view (dbTagToLens tag) <$> getNodeDBs
-        rocksDelete key db
-
 -- | Conduit source built from rocks iterator.
-iteratorSource ::
+dbIterSourceDefault ::
        forall m i.
        ( MonadRealDB m
        , MonadResource m
@@ -115,7 +64,7 @@
     => DBTag
     -> Proxy i
     -> Source m (IterType i)
-iteratorSource tag _ = do
+dbIterSourceDefault tag _ = do
     DB{..} <- view (dbTagToLens tag) <$> lift getNodeDBs
     let createIter = Rocks.createIter rocksDB rocksReadOpts
     let releaseIter i = Rocks.releaseIter i
@@ -150,5 +99,4 @@
         sformat
             ("Iterator entry with keyPrefix = "%shown%" is malformed: \
              \key = "%shown%", err: " %string)
-            (iterKeyPrefix @i) key err
->>>>>>> 763822c4
+            (iterKeyPrefix @i) key err