-- | 'Trace' for named logging.

{-# LANGUAGE FlexibleContexts    #-}
{-# LANGUAGE ScopedTypeVariables #-}

module Pos.Util.Trace.Named
    ( TraceNamed
    , LogNamed (..)
    , TrU.LogItem
    , setupLogging
    , appendName
    -- * log functions
    , logMessage, logMessageS, logMessageP
    , logDebug,   logDebugS,   logDebugP
    , logError,   logErrorS,   logErrorP
    , logInfo,    logInfoS,    logInfoP
    , logNotice,  logNoticeS,  logNoticeP
    , logWarning, logWarningS, logWarningP
    ) where

import           Universum

import           Data.Functor.Contravariant (Op (..), contramap)
import qualified Pos.Util.Log as Log
import           Pos.Util.Trace (Trace (..), traceWith)
import qualified Pos.Util.Trace.Unstructured as TrU (LogItem (..), LogPrivacy (..))

import           Pos.Util.Log.LogSafe (logMCond, selectPublicLogs, selectSecretLogs)

type TraceNamed m = Trace m (LogNamed TrU.LogItem)

-- | Attach a 'LoggerName' to something.
data LogNamed item = LogNamed
    { lnName :: [Log.LoggerName]
    , lnItem :: item
    } deriving (Show)

traceNamedItem
    :: TraceNamed m
    -> TrU.LogPrivacy
    -> Log.Severity
    -> Text
    -> m ()
traceNamedItem logTrace liPrivacy liSeverity liMessage =
    traceWith (named logTrace) TrU.LogItem{..}

logMessage, logMessageS, logMessageP :: TraceNamed m -> Log.Severity -> Text -> m ()
logMessage logTrace  = traceNamedItem logTrace TrU.Both
logMessageS logTrace = traceNamedItem logTrace TrU.Private
logMessageP logTrace = traceNamedItem logTrace TrU.Public

logDebug, logInfo, logNotice, logWarning, logError
    :: TraceNamed m -> Text -> m ()
logDebug logTrace   = traceNamedItem logTrace TrU.Both Log.Debug
logInfo logTrace    = traceNamedItem logTrace TrU.Both Log.Info
logNotice logTrace  = traceNamedItem logTrace TrU.Both Log.Notice
logWarning logTrace = traceNamedItem logTrace TrU.Both Log.Warning
logError logTrace   = traceNamedItem logTrace TrU.Both Log.Error
logDebugS, logInfoS, logNoticeS, logWarningS, logErrorS
    :: Trace m (LogNamed TrU.LogItem) -> Text -> m ()
logDebugS logTrace   = traceNamedItem logTrace TrU.Private Log.Debug
logInfoS logTrace    = traceNamedItem logTrace TrU.Private Log.Info
logNoticeS logTrace  = traceNamedItem logTrace TrU.Private Log.Notice
logWarningS logTrace = traceNamedItem logTrace TrU.Private Log.Warning
logErrorS logTrace   = traceNamedItem logTrace TrU.Private Log.Error
logDebugP, logInfoP, logNoticeP, logWarningP, logErrorP
    :: Trace m (LogNamed TrU.LogItem) -> Text -> m ()
logDebugP logTrace   = traceNamedItem logTrace TrU.Public Log.Debug
logInfoP logTrace    = traceNamedItem logTrace TrU.Public Log.Info
logNoticeP logTrace  = traceNamedItem logTrace TrU.Public Log.Notice
logWarningP logTrace = traceNamedItem logTrace TrU.Public Log.Warning
logErrorP logTrace   = traceNamedItem logTrace TrU.Public Log.Error

modifyName
    :: ([Log.LoggerName] -> [Log.LoggerName])
    -> TraceNamed m
    -> TraceNamed m
modifyName k = contramap f
  where
    f (LogNamed name item) = LogNamed (k name) item

appendName :: Log.LoggerName -> TraceNamed m -> TraceNamed m
appendName lname = modifyName (\e -> [lname] <> e)

{-
setName :: Log.LoggerName -> TraceNamed m -> TraceNamed m
setName name = modifyName (const name)
-}

named :: Trace m (LogNamed i) -> Trace m i
named = contramap (LogNamed mempty)

-- | setup logging and return a Trace
setupLogging :: Log.LoggerConfig -> Log.LoggerName -> IO (TraceNamed IO)
setupLogging lc ln = do
    lh <- Log.setupLogging lc
    let nt = namedTrace lh
    return $ appendName ln nt

namedTrace :: Log.LoggingHandler -> TraceNamed IO --Trace IO (LogNamed TrU.LogItem)
namedTrace lh = Trace $ Op $ \namedLogitem ->
<<<<<<< HEAD
    let --privacy = liPrivacy (lnItem namedLogitem)
        loggerNames =  lnName namedLogitem
        severity = TrU.liSeverity (lnItem namedLogitem)
        message = TrU.liMessage (lnItem namedLogitem)
    in
    Log.usingLoggerNames lh loggerNames $ Log.logMessage severity message
    -- ^ pass message to underlying logging
=======
    let privacy = TrU.liPrivacy (lnItem namedLogitem)
        loggerName = T.tail $ lnName namedLogitem
        severity = TrU.liSeverity (lnItem namedLogitem)
        message = TrU.liMessage (lnItem namedLogitem)
    in
    case privacy of
        TrU.Both    -> Log.usingLoggerName lh loggerName $ Log.logMessage severity message
        -- ^ pass to every logging scribe
        TrU.Public  -> Log.usingLoggerName lh loggerName $
            logMCond lh severity message selectPublicLogs
        -- ^ pass to logging scribes that are marked as
        -- public (LogSecurityLevel == PublicLogLevel).
        TrU.Private -> Log.usingLoggerName lh loggerName $
            logMCond lh severity message selectSecretLogs
        -- ^ pass to logging scribes that are marked as
        -- private (LogSecurityLevel == SecretLogLevel).
>>>>>>> 8eeaf9ca

{- testing:

logTrace' <- setupLogging (Pos.Util.LoggerConfig.defaultInteractiveConfiguration Log.Debug) "named"
let li = publicLogItem (Log.Debug, "testing")
    ni = namedItem "Tests" li

traceWith logTrace' ni
traceWith (named $ appendName "more" logTrace') li


logTrace' <- setupLogging (Pos.Util.LoggerConfig.jsonInteractiveConfiguration Log.Debug) "named"
logDebug logTrace' "hello"
logDebug (appendName "blabla" logTrace') "hello"
-}<|MERGE_RESOLUTION|>--- conflicted
+++ resolved
@@ -97,34 +97,24 @@
     let nt = namedTrace lh
     return $ appendName ln nt
 
-namedTrace :: Log.LoggingHandler -> TraceNamed IO --Trace IO (LogNamed TrU.LogItem)
+namedTrace :: Log.LoggingHandler -> TraceNamed IO
 namedTrace lh = Trace $ Op $ \namedLogitem ->
-<<<<<<< HEAD
-    let --privacy = liPrivacy (lnItem namedLogitem)
-        loggerNames =  lnName namedLogitem
+    let loggerNames =  lnName namedLogitem
+        privacy  = TrU.liPrivacy  (lnItem namedLogitem)
         severity = TrU.liSeverity (lnItem namedLogitem)
-        message = TrU.liMessage (lnItem namedLogitem)
-    in
-    Log.usingLoggerNames lh loggerNames $ Log.logMessage severity message
-    -- ^ pass message to underlying logging
-=======
-    let privacy = TrU.liPrivacy (lnItem namedLogitem)
-        loggerName = T.tail $ lnName namedLogitem
-        severity = TrU.liSeverity (lnItem namedLogitem)
-        message = TrU.liMessage (lnItem namedLogitem)
+        message  = TrU.liMessage  (lnItem namedLogitem)
     in
     case privacy of
-        TrU.Both    -> Log.usingLoggerName lh loggerName $ Log.logMessage severity message
+        TrU.Both    -> Log.usingLoggerNames lh loggerNames $ Log.logMessage severity message
         -- ^ pass to every logging scribe
-        TrU.Public  -> Log.usingLoggerName lh loggerName $
+        TrU.Public  -> Log.usingLoggerNames lh loggerNames $
             logMCond lh severity message selectPublicLogs
         -- ^ pass to logging scribes that are marked as
         -- public (LogSecurityLevel == PublicLogLevel).
-        TrU.Private -> Log.usingLoggerName lh loggerName $
+        TrU.Private -> Log.usingLoggerNames lh loggerNames $
             logMCond lh severity message selectSecretLogs
         -- ^ pass to logging scribes that are marked as
         -- private (LogSecurityLevel == SecretLogLevel).
->>>>>>> 8eeaf9ca
 
 {- testing:
 
